--- conflicted
+++ resolved
@@ -89,12 +89,6 @@
 
 
 @task
-<<<<<<< HEAD
-def build(ctx, rebuild=False, race=False, build_include=None, build_exclude=None,
-          iot=False, development=True, precompile_only=False, skip_assets=False,
-          embedded_path=None, rtloader_root=None, python_home_2=None, python_home_3=None,
-          major_version='7', python_runtimes='3', arch='x64', exclude_rtloader=False, go_mod="vendor", windows_sysprobe=False):
-=======
 def build(
     ctx,
     rebuild=False,
@@ -114,8 +108,8 @@
     arch='x64',
     exclude_rtloader=False,
     go_mod="vendor",
+    windows_sysprobe=False,
 ):
->>>>>>> 827e3b98
     """
     Build the agent. If the bits to include in the build are not specified,
     the values from `invoke.yaml` will be used.
@@ -265,14 +259,8 @@
         shutil.move(os.path.join(dist_folder, "dd-agent"), bin_ddagent)
 
     # System probe not supported on windows
-<<<<<<< HEAD
     if sys.platform.startswith('linux') or windows_sysprobe:
-      print('shutil.copy("./cmd/agent/dist/system-probe.yaml", os.path.join(dist_folder, "system-probe.yaml"))')
       shutil.copy("./cmd/agent/dist/system-probe.yaml", os.path.join(dist_folder, "system-probe.yaml"))
-=======
-    if sys.platform.startswith('linux'):
-        shutil.copy("./cmd/agent/dist/system-probe.yaml", os.path.join(dist_folder, "system-probe.yaml"))
->>>>>>> 827e3b98
     shutil.copy("./cmd/agent/dist/datadog.yaml", os.path.join(dist_folder, "datadog.yaml"))
 
     for check in AGENT_CORECHECKS if not iot else IOT_AGENT_CORECHECKS:
