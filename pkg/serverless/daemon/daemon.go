// Unless explicitly stated otherwise all files in this repository are licensed
// under the Apache License Version 2.0.
// This product includes software developed at Datadog (https://www.datadoghq.com/).
// Copyright 2016-present Datadog, Inc.

package daemon

import (
	"context"
	"encoding/json"
	"io/ioutil"
	"net/http"
	"os"
	"strings"
	"sync"
	"time"

	"github.com/DataDog/datadog-agent/pkg/logs"
	logConfig "github.com/DataDog/datadog-agent/pkg/logs/config"
	"github.com/DataDog/datadog-agent/pkg/serverless/flush"
	"github.com/DataDog/datadog-agent/pkg/serverless/invocationlifecycle"
	serverlessLog "github.com/DataDog/datadog-agent/pkg/serverless/logs"
	"github.com/DataDog/datadog-agent/pkg/serverless/metrics"
	"github.com/DataDog/datadog-agent/pkg/serverless/tags"
	"github.com/DataDog/datadog-agent/pkg/serverless/trace"
	"github.com/DataDog/datadog-agent/pkg/util/log"
)

const localTestEnvVar = "DD_LOCAL_TEST"
const persistedStateFilePath = "/tmp/dd-lambda-extension-cache.json"

// shutdownDelay is the amount of time we wait before shutting down the HTTP server
// after we receive a Shutdown event. This allows time for the final log messages
// to arrive from the Logs API.
const shutdownDelay time.Duration = 1 * time.Second

// FlushTimeout is the amount of time to wait for a flush to complete.
const FlushTimeout time.Duration = 5 * time.Second

// Daemon is the communication server between the runtime and the serverless agent and coordinates the flushing of telemetry.
type Daemon struct {
	httpServer *http.Server
	mux        *http.ServeMux

	MetricAgent *metrics.ServerlessMetricAgent

	TraceAgent *trace.ServerlessTraceAgent

	// lastInvocations stores last invocation times to be able to compute the
	// interval of invocation of the function.
	lastInvocations []time.Time

	// flushStrategy is the currently selected flush strategy, defaulting to the
	// the "flush at the end" naive strategy.
	flushStrategy flush.Strategy

	// useAdaptiveFlush is set to false when the flush strategy has been forced
	// through configuration.
	useAdaptiveFlush bool

	// stopped represents whether the Daemon has been stopped
	stopped bool

	// LambdaLibraryDetected represents whether the Datadog Lambda Library was detected in the environment
	LambdaLibraryDetected bool

	// runtimeStateMutex is used to ensure that modifying the state of the runtime is thread-safe
	runtimeStateMutex sync.Mutex

	// RuntimeWg is used to keep track of whether the runtime is currently handling an invocation.
	// It should be reset when we start a new invocation, as we may start a new invocation before hearing that the last one finished.
	RuntimeWg *sync.WaitGroup

	// FlushWg is used to keep track of whether there is currently a flush in progress
	FlushWg *sync.WaitGroup

	ExtraTags *serverlessLog.Tags

	ExecutionContext *serverlessLog.ExecutionContext

	// TellDaemonRuntimeDoneOnce asserts that TellDaemonRuntimeDone will be called at most once per invocation (at the end of the function OR after a timeout).
	// We store a pointer to a sync.Once, which should be reset to a new pointer at the beginning of each invocation.
	// Note that overwriting the actual underlying sync.Once is not thread safe,
	// so we must use a pointer here to create a new sync.Once without overwriting the old one when resetting.
	TellDaemonRuntimeDoneOnce *sync.Once

	// metricsFlushMutex ensures that only one metrics flush can be underway at a given time
	metricsFlushMutex sync.Mutex

	// tracesFlushMutex ensures that only one traces flush can be underway at a given time
	tracesFlushMutex sync.Mutex

	// logsFlushMutex ensures that only one logs flush can be underway at a given time
	logsFlushMutex sync.Mutex

	// InvocationProcessor is used to handle lifecycle events, either using the proxy or the lifecycle API
	InvocationProcessor invocationlifecycle.InvocationProcessor
}

// StartDaemon starts an HTTP server to receive messages from the runtime and coordinate
// the flushing of telemetry.
func StartDaemon(addr string) *Daemon {
	log.Debug("Starting daemon to receive messages from runtime...")
	mux := http.NewServeMux()

	daemon := &Daemon{
		httpServer:        &http.Server{Addr: addr, Handler: mux},
		mux:               mux,
		RuntimeWg:         &sync.WaitGroup{},
		FlushWg:           &sync.WaitGroup{},
		lastInvocations:   make([]time.Time, 0),
		useAdaptiveFlush:  true,
		flushStrategy:     &flush.AtTheEnd{},
		ExtraTags:         &serverlessLog.Tags{},
		ExecutionContext:  &serverlessLog.ExecutionContext{},
		metricsFlushMutex: sync.Mutex{},
		tracesFlushMutex:  sync.Mutex{},
		logsFlushMutex:    sync.Mutex{},
	}

	mux.Handle("/lambda/hello", &Hello{daemon})
	mux.Handle("/lambda/flush", &Flush{daemon})
	mux.Handle("/lambda/start-invocation", &StartInvocation{daemon})
	mux.Handle("/lambda/end-invocation", &EndInvocation{daemon})
	mux.Handle("/trace-context", &TraceContext{})

	// start the HTTP server used to communicate with the runtime and the Lambda platform
	go func() {
		_ = daemon.httpServer.ListenAndServe()
	}()

	return daemon
}

<<<<<<< HEAD
// Hello is a route called by the Datadog Lambda Library when it starts.
// It is used to detect the Datadog Lambda Library in the environment.
type Hello struct {
	daemon *Daemon
}

// ServeHTTP - see type Hello comment.
func (h *Hello) ServeHTTP(w http.ResponseWriter, r *http.Request) {
	log.Debug("Hit on the serverless.Hello route.")
	h.daemon.LambdaLibraryDetected = true
}

// Flush is a route called by the Datadog Lambda Library when the runtime is done handling an invocation.
// It is no longer used, but the route is maintained for backwards compatibility.
type Flush struct {
	daemon *Daemon
}

// ServeHTTP - see type Flush comment.
func (f *Flush) ServeHTTP(w http.ResponseWriter, r *http.Request) {
	log.Debug("Hit on the serverless.Flush route.")
	if len(os.Getenv(localTestEnvVar)) > 0 {
		// used only for testing purpose as the Logs API is not supported by the Lambda Emulator
		// thus we canot get the REPORT log line telling that the invocation is finished
		f.daemon.HandleRuntimeDone()
	}
}

=======
>>>>>>> 999bf3c9
// HandleRuntimeDone should be called when the runtime is done handling the current invocation. It will tell the daemon
// that the runtime is done, and may also flush telemetry.
func (d *Daemon) HandleRuntimeDone() {
	if !d.ShouldFlush(flush.Stopping, time.Now()) {
		log.Debugf("The flush strategy %s has decided to not flush at moment: %s", d.GetFlushStrategy(), flush.Stopping)
		d.TellDaemonRuntimeDone()
		return
	}

	log.Debugf("The flush strategy %s has decided to flush at moment: %s", d.GetFlushStrategy(), flush.Stopping)

	// if the DogStatsD daemon isn't ready, wait for it.
	if d.MetricAgent != nil && !d.MetricAgent.IsReady() {
		log.Debug("The metric agent wasn't ready, skipping flush.")
		d.TellDaemonRuntimeDone()
		return
	}

	go func() {
		d.TriggerFlush(false)
		d.TellDaemonRuntimeDone()
	}()
}

// ShouldFlush indicated whether or a flush is needed
func (d *Daemon) ShouldFlush(moment flush.Moment, t time.Time) bool {
	return d.flushStrategy.ShouldFlush(moment, t)
}

// GetFlushStrategy returns the flush stategy
func (d *Daemon) GetFlushStrategy() string {
	return d.flushStrategy.String()
}

// SetupLogCollectionHandler configures the log collection route handler
func (d *Daemon) SetupLogCollectionHandler(route string, logsChan chan *logConfig.ChannelMessage, logsEnabled bool, enhancedMetricsEnabled bool) {
	d.mux.Handle(route, &serverlessLog.LambdaLogsCollector{
		ExtraTags:              d.ExtraTags,
		ExecutionContext:       d.ExecutionContext,
		LogChannel:             logsChan,
		MetricChannel:          d.MetricAgent.GetMetricChannel(),
		LogsEnabled:            logsEnabled,
		EnhancedMetricsEnabled: enhancedMetricsEnabled,
		HandleRuntimeDone:      d.HandleRuntimeDone,
	})
}

// SetStatsdServer sets the DogStatsD server instance running when it is ready.
func (d *Daemon) SetStatsdServer(metricAgent *metrics.ServerlessMetricAgent) {
	d.MetricAgent = metricAgent
	d.MetricAgent.SetExtraTags(d.ExtraTags.Tags)
}

// SetTraceAgent sets the Agent instance for submitting traces
func (d *Daemon) SetTraceAgent(traceAgent *trace.ServerlessTraceAgent) {
	d.TraceAgent = traceAgent
}

// SetFlushStrategy sets the flush strategy to use.
func (d *Daemon) SetFlushStrategy(strategy flush.Strategy) {
	log.Debugf("Set flush strategy: %s (was: %s)", strategy.String(), d.GetFlushStrategy())
	d.flushStrategy = strategy
}

// UseAdaptiveFlush sets whether we use the adaptive flush or not.
// Set it to false when the flush strategy has been forced through configuration.
func (d *Daemon) UseAdaptiveFlush(enabled bool) {
	d.useAdaptiveFlush = enabled
}

// TriggerFlush triggers a flush of the aggregated metrics, traces and logs.
// If the flush times out, the daemon will stop waiting for the flush to complete, but the
// flush may be continued on the next invocation.
// In some circumstances, it may switch to another flush strategy after the flush.
func (d *Daemon) TriggerFlush(isLastFlushBeforeShutdown bool) {
	d.FlushWg.Add(1)
	defer d.FlushWg.Done()

	ctx, cancel := context.WithTimeout(context.Background(), FlushTimeout)

	wg := sync.WaitGroup{}
	wg.Add(3)

	go d.flushMetrics(&wg)
	go d.flushTraces(&wg)
	go d.flushLogs(ctx, &wg)

	timedOut := waitWithTimeout(&wg, FlushTimeout)
	if timedOut {
		log.Debug("Timed out while flushing, flush may be continued on next invocation")
	} else {
		log.Debug("Finished flushing")
	}
	cancel()

	if !isLastFlushBeforeShutdown {
		d.UpdateStrategy()
	}
}

// flushMetrics flushes aggregated metrics to the intake.
// It is protected by a mutex to ensure only one metrics flush can be in progress at any given time.
func (d *Daemon) flushMetrics(wg *sync.WaitGroup) {
	d.metricsFlushMutex.Lock()
	flushStartTime := time.Now().Unix()
	log.Debugf("Beginning metrics flush at time %d", flushStartTime)
	if d.MetricAgent != nil {
		d.MetricAgent.Flush()
	}
	log.Debugf("Finished metrics flush that was started at time %d", flushStartTime)
	wg.Done()
	d.metricsFlushMutex.Unlock()
}

// flushTraces flushes aggregated traces to the intake.
// It is protected by a mutex to ensure only one traces flush can be in progress at any given time.
func (d *Daemon) flushTraces(wg *sync.WaitGroup) {
	d.tracesFlushMutex.Lock()
	flushStartTime := time.Now().Unix()
	log.Debugf("Beginning traces flush at time %d", flushStartTime)
	if d.TraceAgent != nil && d.TraceAgent.Get() != nil {
		d.TraceAgent.Get().FlushSync()
	}
	log.Debugf("Finished traces flush that was started at time %d", flushStartTime)
	wg.Done()
	d.tracesFlushMutex.Unlock()
}

// flushLogs flushes aggregated logs to the intake.
// It is protected by a mutex to ensure only one logs flush can be in progress at any given time.
func (d *Daemon) flushLogs(ctx context.Context, wg *sync.WaitGroup) {
	d.logsFlushMutex.Lock()
	flushStartTime := time.Now().Unix()
	log.Debugf("Beginning logs flush at time %d", flushStartTime)
	logs.Flush(ctx)
	log.Debugf("Finished logs flush that was started at time %d", flushStartTime)
	wg.Done()
	d.logsFlushMutex.Unlock()
}

// Stop causes the Daemon to gracefully shut down. After a delay, the HTTP server
// is shut down, data is flushed a final time, and then the agents are shut down.
func (d *Daemon) Stop() {
	// Can't shut down before starting
	// If the DogStatsD daemon isn't ready, wait for it.

	if d.stopped {
		log.Debug("Daemon.Stop() was called, but Daemon was already stopped")
		return
	}
	d.stopped = true

	// Wait for any remaining logs to arrive via the logs API before shutting down the HTTP server
	log.Debug("Waiting to shut down HTTP server")
	time.Sleep(shutdownDelay)

	log.Debug("Shutting down HTTP server")
	err := d.httpServer.Shutdown(context.Background())
	if err != nil {
		log.Error("Error shutting down HTTP server")
	}

	// Once the HTTP server is shut down, it is safe to shut down the agents
	// Otherwise, we might try to handle API calls after the agent has already been shut down
	d.TriggerFlush(true)

	log.Debug("Shutting down agents")

	if d.TraceAgent != nil {
		d.TraceAgent.Stop()
	}

	if d.MetricAgent != nil {
		d.MetricAgent.Stop()
	}
	logs.Stop()
	log.Debug("Serverless agent shutdown complete")
}

// TellDaemonRuntimeStarted tells the daemon that the runtime started handling an invocation
func (d *Daemon) TellDaemonRuntimeStarted() {
	// Reset the RuntimeWg on every new invocation.
	// We might receive a new invocation before we learn that the previous invocation has finished.
	d.runtimeStateMutex.Lock()
	defer d.runtimeStateMutex.Unlock()
	d.RuntimeWg = &sync.WaitGroup{}
	d.TellDaemonRuntimeDoneOnce = &sync.Once{}
	d.RuntimeWg.Add(1)
}

// TellDaemonRuntimeDone tells the daemon that the runtime finished handling an invocation
func (d *Daemon) TellDaemonRuntimeDone() {
	d.runtimeStateMutex.Lock()
	defer d.runtimeStateMutex.Unlock()
	d.TellDaemonRuntimeDoneOnce.Do(func() {
		d.RuntimeWg.Done()
	})
}

// WaitForDaemon waits until the daemon has finished handling the current invocation
func (d *Daemon) WaitForDaemon() {
	// We always want to wait for any in-progress flush to complete
	d.FlushWg.Wait()

	// If we are flushing at the end of the invocation, we need to wait for the invocation itself to end
	// before we finish handling it. Otherwise, the daemon does not actually need to wait for the runtime to
	// complete the invocation before it is done.
	if d.flushStrategy.ShouldFlush(flush.Stopping, time.Now()) {
		d.RuntimeWg.Wait()
	}
}

// ComputeGlobalTags extracts tags from the ARN, merges them with any user-defined tags and adds them to traces, logs and metrics
func (d *Daemon) ComputeGlobalTags(configTags []string) {
	if len(d.ExtraTags.Tags) == 0 {
		tagMap := tags.BuildTagMap(d.ExecutionContext.ARN, configTags)
		tagArray := tags.BuildTagsFromMap(tagMap)
		if d.MetricAgent != nil {
			d.MetricAgent.SetExtraTags(tagArray)
		}
		d.setTraceTags(tagMap)
		d.ExtraTags.Tags = tagArray
		source := serverlessLog.GetLambdaSource()
		if source != nil {
			source.Config.Tags = tagArray
		}
	}
}

// setTraceTags tries to set extra tags to the Trace agent.
// setTraceTags returns a boolean which indicate whether or not the operation succeed for testing purpose.
func (d *Daemon) setTraceTags(tagMap map[string]string) bool {
	if d.TraceAgent != nil && d.TraceAgent.Get() != nil {
		d.TraceAgent.SetTags(tags.BuildTracerTags(tagMap))
		return true
	}
	return false
}

// SetExecutionContext sets the current context to the daemon
func (d *Daemon) SetExecutionContext(arn string, requestID string) {
	d.ExecutionContext.ARN = strings.ToLower(arn)
	d.ExecutionContext.LastRequestID = requestID
	if len(d.ExecutionContext.ColdstartRequestID) == 0 {
		d.ExecutionContext.Coldstart = true
		d.ExecutionContext.ColdstartRequestID = requestID
	} else {
		d.ExecutionContext.Coldstart = false
	}
}

// SaveCurrentExecutionContext stores the current context to a file
func (d *Daemon) SaveCurrentExecutionContext() error {
	file, err := json.Marshal(d.ExecutionContext)
	if err != nil {
		return err
	}
	err = ioutil.WriteFile(persistedStateFilePath, file, 0644)
	if err != nil {
		return err
	}
	return nil
}

// RestoreCurrentStateFromFile loads the current context from a file
func (d *Daemon) RestoreCurrentStateFromFile() error {
	file, err := ioutil.ReadFile(persistedStateFilePath)
	if err != nil {
		return err
	}
	var restoredExecutionContext serverlessLog.ExecutionContext
	err = json.Unmarshal(file, &restoredExecutionContext)
	if err != nil {
		return err
	}
	d.ExecutionContext.ARN = restoredExecutionContext.ARN
	d.ExecutionContext.LastRequestID = restoredExecutionContext.LastRequestID
	d.ExecutionContext.LastLogRequestID = restoredExecutionContext.LastLogRequestID
	d.ExecutionContext.ColdstartRequestID = restoredExecutionContext.ColdstartRequestID
	d.ExecutionContext.StartTime = restoredExecutionContext.StartTime
	return nil
}<|MERGE_RESOLUTION|>--- conflicted
+++ resolved
@@ -10,7 +10,6 @@
 	"encoding/json"
 	"io/ioutil"
 	"net/http"
-	"os"
 	"strings"
 	"sync"
 	"time"
@@ -26,7 +25,6 @@
 	"github.com/DataDog/datadog-agent/pkg/util/log"
 )
 
-const localTestEnvVar = "DD_LOCAL_TEST"
 const persistedStateFilePath = "/tmp/dd-lambda-extension-cache.json"
 
 // shutdownDelay is the amount of time we wait before shutting down the HTTP server
@@ -132,37 +130,6 @@
 	return daemon
 }
 
-<<<<<<< HEAD
-// Hello is a route called by the Datadog Lambda Library when it starts.
-// It is used to detect the Datadog Lambda Library in the environment.
-type Hello struct {
-	daemon *Daemon
-}
-
-// ServeHTTP - see type Hello comment.
-func (h *Hello) ServeHTTP(w http.ResponseWriter, r *http.Request) {
-	log.Debug("Hit on the serverless.Hello route.")
-	h.daemon.LambdaLibraryDetected = true
-}
-
-// Flush is a route called by the Datadog Lambda Library when the runtime is done handling an invocation.
-// It is no longer used, but the route is maintained for backwards compatibility.
-type Flush struct {
-	daemon *Daemon
-}
-
-// ServeHTTP - see type Flush comment.
-func (f *Flush) ServeHTTP(w http.ResponseWriter, r *http.Request) {
-	log.Debug("Hit on the serverless.Flush route.")
-	if len(os.Getenv(localTestEnvVar)) > 0 {
-		// used only for testing purpose as the Logs API is not supported by the Lambda Emulator
-		// thus we canot get the REPORT log line telling that the invocation is finished
-		f.daemon.HandleRuntimeDone()
-	}
-}
-
-=======
->>>>>>> 999bf3c9
 // HandleRuntimeDone should be called when the runtime is done handling the current invocation. It will tell the daemon
 // that the runtime is done, and may also flush telemetry.
 func (d *Daemon) HandleRuntimeDone() {
