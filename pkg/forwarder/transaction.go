// Unless explicitly stated otherwise all files in this repository are licensed
// under the Apache License Version 2.0.
// This product includes software developed at Datadog (https://www.datadoghq.com/).
// Copyright 2016-2020 Datadog, Inc.

package forwarder

import (
	"bytes"
	"context"
	"crypto/tls"
	"expvar"
	"fmt"
	"io/ioutil"
	"net/http"
	"net/http/httptrace"
	"strconv"
	"time"

	"github.com/DataDog/datadog-agent/pkg/config"
	"github.com/DataDog/datadog-agent/pkg/telemetry"
	httputils "github.com/DataDog/datadog-agent/pkg/util/http"
	"github.com/DataDog/datadog-agent/pkg/util/log"
)

var (
	connectionDNSSuccess           = expvar.Int{}
	connectionConnectSuccess       = expvar.Int{}
	transactionsRetryQueueSize     = expvar.Int{}
	transactionsSuccessful         = expvar.Int{}
	transactionsDroppedOnInput     = expvar.Int{}
	transactionsErrors             = expvar.Int{}
	transactionsErrorsByType       = expvar.Map{}
	transactionsDNSErrors          = expvar.Int{}
	transactionsTLSErrors          = expvar.Int{}
	transactionsConnectionErrors   = expvar.Int{}
	transactionsWroteRequestErrors = expvar.Int{}
	transactionsSentRequestErrors  = expvar.Int{}
	transactionsHTTPErrors         = expvar.Int{}
	transactionsHTTPErrorsByCode   = expvar.Map{}

	tlmConnectEvents = telemetry.NewCounter("forwarder", "connection_events",
		[]string{"connection_event_type"}, "Count of new connection events grouped by type of event")
	tlmTxRetryQueueSize = telemetry.NewGauge("transactions", "retry_queue_size",
		[]string{"domain"}, "Retry queue size")
	tlmTxSuccess = telemetry.NewCounter("transactions", "success",
		[]string{"domain"}, "Count of successful transactions")
	tlmTxDroppedOnInput = telemetry.NewCounter("transactions", "dropped_on_input",
		[]string{"domain"}, "Count of transactions dropped on input")
	tlmTxErrors = telemetry.NewCounter("transactions", "errors",
		[]string{"domain", "error_type"}, "Count of transactions errored grouped by type of error")
	tlmTxHTTPErrors = telemetry.NewCounter("transactions", "http_errors",
		[]string{"domain", "code"}, "Count of transactions http errors per http code")
)

var trace = &httptrace.ClientTrace{
	DNSDone: func(dnsInfo httptrace.DNSDoneInfo) {
		if dnsInfo.Err != nil {
			transactionsDNSErrors.Add(1)
			tlmTxErrors.Inc("unknown", "dns_lookup_failure")
			log.Debugf("DNS Lookup failure: %s", dnsInfo.Err)
			return
		}
		connectionDNSSuccess.Add(1)
		tlmConnectEvents.Inc("dns_lookup_success")
		log.Tracef("DNS Lookup success, addresses: %s", dnsInfo.Addrs)
	},
	WroteRequest: func(wroteInfo httptrace.WroteRequestInfo) {
		if wroteInfo.Err != nil {
			transactionsWroteRequestErrors.Add(1)
			tlmTxErrors.Inc("unknown", "writing_failure")
			log.Debugf("Request writing failure: %s", wroteInfo.Err)
		}
	},
	ConnectDone: func(network, addr string, err error) {
		if err != nil {
			transactionsConnectionErrors.Add(1)
			tlmTxErrors.Inc("unknown", "connection_failure")
			log.Debugf("Connection failure: %s", err)
			return
		}
		connectionConnectSuccess.Add(1)
		tlmConnectEvents.Inc("connection_success")
		log.Tracef("New successful connection to address: %q", addr)
	},
	TLSHandshakeDone: func(tlsState tls.ConnectionState, err error) {
		if err != nil {
			transactionsTLSErrors.Add(1)
			tlmTxErrors.Inc("unknown", "tls_handshake_failure")
			log.Errorf("TLS Handshake failure: %s", err)
		}
	},
}

// Compile-time check to ensure that HTTPTransaction conforms to the Transaction interface
var _ Transaction = &HTTPTransaction{}

// HTTPAttemptHandler is an event handler that will get called each time this transaction is attempted
type HTTPAttemptHandler func(transaction *HTTPTransaction)

// HTTPCompletionHandler is an  event handler that will get called after this transaction has completed
type HTTPCompletionHandler func(transaction *HTTPTransaction, statusCode int, body []byte, err error)

var defaultAttemptHandler = func(transaction *HTTPTransaction) {}
var defaultCompletionHandler = func(transaction *HTTPTransaction, statusCode int, body []byte, err error) {}

func initTransactionExpvars() {
	transactionsErrorsByType.Init()
	transactionsHTTPErrorsByCode.Init()
	transactionsExpvars.Set("RetryQueueSize", &transactionsRetryQueueSize)
	transactionsExpvars.Set("Success", &transactionsSuccessful)
	transactionsExpvars.Set("DroppedOnInput", &transactionsDroppedOnInput)
	transactionsExpvars.Set("HTTPErrors", &transactionsHTTPErrors)
	transactionsExpvars.Set("HTTPErrorsByCode", &transactionsHTTPErrorsByCode)
	transactionsExpvars.Set("Errors", &transactionsErrors)
	transactionsExpvars.Set("ErrorsByType", &transactionsErrorsByType)
	connectionEvents.Set("DNSSuccess", &connectionDNSSuccess)
	connectionEvents.Set("ConnectSuccess", &connectionConnectSuccess)
	transactionsErrorsByType.Set("DNSErrors", &transactionsDNSErrors)
	transactionsErrorsByType.Set("TLSErrors", &transactionsTLSErrors)
	transactionsErrorsByType.Set("ConnectionErrors", &transactionsConnectionErrors)
	transactionsErrorsByType.Set("WroteRequestErrors", &transactionsWroteRequestErrors)
	transactionsErrorsByType.Set("SentRequestErrors", &transactionsSentRequestErrors)
}

// TransactionPriority defines the priority of a transaction
// Transactions with priority `TransactionPriorityNormal` are dropped from the retry queue
// before dropping transactions with priority `TransactionPriorityHigh`.
type TransactionPriority int

const (
	// TransactionPriorityNormal defines a transaction with a normal priority
	TransactionPriorityNormal TransactionPriority = 0

	// TransactionPriorityHigh defines a transaction with an high priority
	TransactionPriorityHigh TransactionPriority = 1
)

// HTTPTransaction represents one Payload for one Endpoint on one Domain.
type HTTPTransaction struct {
	// Domain represents the domain target by the HTTPTransaction.
	Domain string `json:"domain"`
	// Endpoint is the API Endpoint used by the HTTPTransaction.
	Endpoint string `json:"end_point"`
	// Headers are the HTTP headers used by the HTTPTransaction.
	Headers http.Header `json:"headers"`
	// Payload is the content delivered to the backend.
	Payload *[]byte `json:"payload"`
	// ErrorCount is the number of times this HTTPTransaction failed to be processed.
	ErrorCount int `json:"error_count"`

	// CreatedAt is the creation time.
	CreatedAt time.Time `json:"created_at"`
	// Retryable indicates whether this transaction can be retried
	Retryable bool `json:"retryable"`

	// attemptHandler will be called with a transaction before the attempting to send the request
	attemptHandler HTTPAttemptHandler
	// completionHandler will be called with a transaction after it has been successfully sent
	completionHandler HTTPCompletionHandler

	Priority TransactionPriority `json:"priority"`
}

// Transaction represents the task to process for a Worker.
type Transaction interface {
	Process(ctx context.Context, client *http.Client) error
	GetCreatedAt() time.Time
	GetTarget() string
	GetPriority() TransactionPriority
	GetPayloadSize() int
}

// NewHTTPTransaction returns a new HTTPTransaction.
func NewHTTPTransaction() *HTTPTransaction {
	return &HTTPTransaction{
		CreatedAt:         time.Now(),
		ErrorCount:        0,
		Retryable:         true,
		Headers:           make(http.Header),
		attemptHandler:    defaultAttemptHandler,
		completionHandler: defaultCompletionHandler,
	}
}

// GetCreatedAt returns the creation time of the HTTPTransaction.
func (t *HTTPTransaction) GetCreatedAt() time.Time {
	return t.CreatedAt
}

// GetTarget return the url used by the transaction
func (t *HTTPTransaction) GetTarget() string {
	url := t.Domain + t.Endpoint
	return httputils.SanitizeURL(url) // sanitized url that can be logged
}

// GetPriority returns the priorty
func (t *HTTPTransaction) GetPriority() TransactionPriority {
	return t.Priority
}

// Process sends the Payload of the transaction to the right Endpoint and Domain.
func (t *HTTPTransaction) Process(ctx context.Context, client *http.Client) error {
	t.attemptHandler(t)

	statusCode, body, err := t.internalProcess(ctx, client)

	if err == nil || !t.Retryable {
		t.completionHandler(t, statusCode, body, err)
	}

	// If the txn is retryable, return the error (if present) to the worker to allow it to be retried
	// Otherwise, return nil so the txn won't be retried.
	if t.Retryable {
		return err
	}

	return nil
}

// internalProcess does the  work of actually sending the http request to the specified domain
// This will return  (http status code, response body, error).
func (t *HTTPTransaction) internalProcess(ctx context.Context, client *http.Client) (int, []byte, error) {
	reader := bytes.NewReader(*t.Payload)
	url := t.Domain + t.Endpoint
	logURL := httputils.SanitizeURL(url) // sanitized url that can be logged

	req, err := http.NewRequest("POST", url, reader)
	if err != nil {
		log.Errorf("Could not create request for transaction to invalid URL %q (dropping transaction): %s", logURL, err)
		transactionsErrors.Add(1)
		tlmTxErrors.Inc(t.Domain, "invalid_request")
		transactionsSentRequestErrors.Add(1)
		return 0, nil, nil
	}
	req = req.WithContext(ctx)
	req.Header = t.Headers
	resp, err := client.Do(req)

	if err != nil {
		// Do not requeue transaction if that one was canceled
		if ctx.Err() == context.Canceled {
			return 0, nil, nil
		}
		t.ErrorCount++
		transactionsErrors.Add(1)
		tlmTxErrors.Inc(t.Domain, "cant_send")
		return 0, nil, fmt.Errorf("error while sending transaction, rescheduling it: %s", httputils.SanitizeURL(err.Error()))
	}
	defer func() { _ = resp.Body.Close() }()

	body, err := ioutil.ReadAll(resp.Body)
	if err != nil {
		log.Errorf("Fail to read the response Body: %s", err)
		return 0, nil, err
	}

	if resp.StatusCode >= 400 {
		statusCode := strconv.Itoa(resp.StatusCode)
		var codeCount *expvar.Int
		if count := transactionsHTTPErrorsByCode.Get(statusCode); count == nil {
			codeCount = &expvar.Int{}
			transactionsHTTPErrorsByCode.Set(statusCode, codeCount)
		} else {
			codeCount = count.(*expvar.Int)
		}
		codeCount.Add(1)
		transactionsHTTPErrors.Add(1)
		tlmTxHTTPErrors.Inc(t.Domain, statusCode)
	}

	if resp.StatusCode == 400 || resp.StatusCode == 404 || resp.StatusCode == 413 {
		log.Errorf("Error code %q received while sending transaction to %q: %s, dropping it", resp.Status, logURL, string(body))
		transactionsDropped.Add(1)
		tlmTxDropped.Inc(t.Domain)
		return resp.StatusCode, body, nil
	} else if resp.StatusCode == 403 {
		log.Errorf("API Key invalid, dropping transaction for %s", logURL)
		transactionsDropped.Add(1)
		tlmTxDropped.Inc(t.Domain)
		return resp.StatusCode, body, nil
	} else if resp.StatusCode > 400 {
		t.ErrorCount++
		transactionsErrors.Add(1)
		tlmTxErrors.Inc(t.Domain, "gt_400")
		return resp.StatusCode, body, fmt.Errorf("error %q while sending transaction to %q, rescheduling it", resp.Status, logURL)
	}

	transactionsSuccessful.Add(1)
	tlmTxSuccess.Inc(t.Domain)

	loggingFrequency := config.Datadog.GetInt64("logging_frequency")

	if transactionsSuccessful.Value() == 1 {
		log.Infof("Successfully posted payload to %q, the agent will only log transaction success every %d transactions", logURL, loggingFrequency)
		log.Tracef("Url: %q payload: %s", logURL, string(body))
		return resp.StatusCode, body, nil
	}
	if transactionsSuccessful.Value()%loggingFrequency == 0 {
		log.Infof("Successfully posted payload to %q", logURL)
		log.Tracef("Url: %q payload: %s", logURL, string(body))
		return resp.StatusCode, body, nil
	}
	log.Tracef("Successfully posted payload to %q: %s", logURL, string(body))
	return resp.StatusCode, body, nil
}

// GetPayloadSize returns the size of the payload.
func (t *HTTPTransaction) GetPayloadSize() int {
<<<<<<< HEAD
	if t != nil && t.Payload != nil {
=======
	if t.Payload != nil {
>>>>>>> 24e3b938
		return len(*t.Payload)
	}
	return 0
}<|MERGE_RESOLUTION|>--- conflicted
+++ resolved
@@ -307,11 +307,7 @@
 
 // GetPayloadSize returns the size of the payload.
 func (t *HTTPTransaction) GetPayloadSize() int {
-<<<<<<< HEAD
-	if t != nil && t.Payload != nil {
-=======
 	if t.Payload != nil {
->>>>>>> 24e3b938
 		return len(*t.Payload)
 	}
 	return 0
