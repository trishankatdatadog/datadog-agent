// Unless explicitly stated otherwise all files in this repository are licensed
// under the Apache License Version 2.0.
// This product includes software developed at Datadog (https://www.datadoghq.com/).
// Copyright 2016-present Datadog, Inc.

package config

import (
	"fmt"
	"net/url"
	"path/filepath"
	"regexp"
	"strings"
	"time"

	"github.com/pkg/errors"

	"github.com/DataDog/datadog-agent/pkg/config"
	"github.com/DataDog/datadog-agent/pkg/process/util"
	apicfg "github.com/DataDog/datadog-agent/pkg/process/util/api/config"
	httputils "github.com/DataDog/datadog-agent/pkg/util/http"
	"github.com/DataDog/datadog-agent/pkg/util/log"
	"github.com/DataDog/datadog-agent/pkg/util/profiling"
	"github.com/DataDog/datadog-agent/pkg/version"
)

const (
	ns                   = "process_config"
	discoveryMinInterval = 10 * time.Minute
)

func key(pieces ...string) string {
	return strings.Join(pieces, ".")
}

// LoadProcessYamlConfig load Process-specific configuration
func (a *AgentConfig) LoadProcessYamlConfig(path string) error {
	loadEnvVariables()

	// Resolve any secrets
	if err := config.ResolveSecrets(config.Datadog, filepath.Base(path)); err != nil {
		return err
	}

	URL, err := url.Parse(config.GetMainEndpoint("https://process.", key(ns, "process_dd_url")))
	if err != nil {
		return fmt.Errorf("error parsing process_dd_url: %s", err)
	}
	a.APIEndpoints[0].Endpoint = URL

	if key := "api_key"; config.Datadog.IsSet(key) {
		a.APIEndpoints[0].APIKey = config.SanitizeAPIKey(config.Datadog.GetString(key))
	}

	if config.Datadog.IsSet("hostname") {
		a.HostName = config.Datadog.GetString("hostname")
	}

	// The interval, in seconds, at which we will run each check. If you want consistent
	// behavior between real-time you may set the Container/ProcessRT intervals to 10.
	// Defaults to 10s for normal checks and 2s for others.
	a.setCheckInterval(ns, "container", ContainerCheckName)
	a.setCheckInterval(ns, "container_realtime", RTContainerCheckName)
	a.setCheckInterval(ns, "process", ProcessCheckName)
	a.setCheckInterval(ns, "process_realtime", RTProcessCheckName)
	a.setCheckInterval(ns, "connections", ConnectionsCheckName)

	// We don't need to check if the key exists since we already bound it to a default in InitConfig.
	// We use a minimum of 10 minutes for this value.
	discoveryInterval := config.Datadog.GetDuration("process_config.process_discovery.interval")
	if discoveryInterval < discoveryMinInterval {
		discoveryInterval = discoveryMinInterval
		_ = log.Warnf("Invalid interval for process discovery (<= %s) using default value of %[1]s", discoveryMinInterval.String())
	}
	a.CheckIntervals[DiscoveryCheckName] = discoveryInterval

	if a.CheckIntervals[ProcessCheckName] < a.CheckIntervals[RTProcessCheckName] || a.CheckIntervals[ProcessCheckName]%a.CheckIntervals[RTProcessCheckName] != 0 {
		// Process check interval must be greater or equal to RTProcess check interval and the intervals must be divisible
		// in order to be run on the same goroutine
		log.Warnf(
			"Invalid process check interval overrides [%s,%s], resetting to defaults [%s,%s]",
			a.CheckIntervals[ProcessCheckName],
			a.CheckIntervals[RTProcessCheckName],
			ProcessCheckDefaultInterval,
			RTProcessCheckDefaultInterval,
		)
		a.CheckIntervals[ProcessCheckName] = ProcessCheckDefaultInterval
		a.CheckIntervals[RTProcessCheckName] = RTProcessCheckDefaultInterval
	}

	// A list of regex patterns that will exclude a process if matched.
	if k := key(ns, "blacklist_patterns"); config.Datadog.IsSet(k) {
		for _, b := range config.Datadog.GetStringSlice(k) {
			r, err := regexp.Compile(b)
			if err != nil {
				log.Warnf("Ignoring invalid blacklist pattern: %s", b)
				continue
			}
			a.Blacklist = append(a.Blacklist, r)
		}
	}

	if k := key(ns, "expvar_port"); config.Datadog.IsSet(k) {
		port := config.Datadog.GetInt(k)
		if port <= 0 {
			return errors.Errorf("invalid %s -- %d", k, port)
		}
		a.ProcessExpVarPort = port
	}

	// Enable/Disable the DataScrubber to obfuscate process args
	if scrubArgsKey := key(ns, "scrub_args"); config.Datadog.IsSet(scrubArgsKey) {
		a.Scrubber.Enabled = config.Datadog.GetBool(scrubArgsKey)
	}

	// A custom word list to enhance the default one used by the DataScrubber
	if k := key(ns, "custom_sensitive_words"); config.Datadog.IsSet(k) {
		a.Scrubber.AddCustomSensitiveWords(config.Datadog.GetStringSlice(k))
	}

	// Strips all process arguments
	if config.Datadog.GetBool(key(ns, "strip_proc_arguments")) {
		a.Scrubber.StripAllArguments = true
	}

	// The maximum number of processes, or containers per message. Note: Only change if the defaults are causing issues.
	if k := key(ns, "max_per_message"); config.Datadog.IsSet(k) {
		if maxPerMessage := config.Datadog.GetInt(k); maxPerMessage <= 0 {
			log.Warn("Invalid item count per message (<= 0), ignoring...")
		} else if maxPerMessage <= maxMessageBatch {
			a.MaxPerMessage = maxPerMessage
		} else if maxPerMessage > 0 {
			log.Warn("Overriding the configured item count per message limit because it exceeds maximum")
		}
	}

	// The maximum number of processes belonging to a container per message. Note: Only change if the defaults are causing issues.
	if k := key(ns, "max_ctr_procs_per_message"); config.Datadog.IsSet(k) {
		if maxCtrProcessesPerMessage := config.Datadog.GetInt(k); maxCtrProcessesPerMessage <= 0 {
			log.Warnf("Invalid max container processes count per message (<= 0), using default value of %d", defaultMaxCtrProcsMessageBatch)
		} else if maxCtrProcessesPerMessage <= maxCtrProcsMessageBatch {
			a.MaxCtrProcessesPerMessage = maxCtrProcessesPerMessage
		} else {
			log.Warnf("Overriding the configured max container processes count per message limit because it exceeds maximum limit of %d", maxCtrProcsMessageBatch)
		}
	}

	// Windows: Sets windows process table refresh rate (in number of check runs)
	if argRefresh := config.Datadog.GetInt(key(ns, "windows", "args_refresh_interval")); argRefresh != 0 {
		a.Windows.ArgsRefreshInterval = argRefresh
	}

	// Windows: Controls getting process arguments immediately when a new process is discovered
	if addArgsKey := key(ns, "windows", "add_new_args"); config.Datadog.IsSet(addArgsKey) {
		a.Windows.AddNewArgs = config.Datadog.GetBool(addArgsKey)
	}

	// Windows: Controls using the new check based on performance counters PDH APIs
	if usePerfCountersKey := key(ns, "windows", "use_perf_counters"); config.Datadog.IsSet(usePerfCountersKey) {
		a.Windows.UsePerfCounters = config.Datadog.GetBool(usePerfCountersKey)
	}

	// Optional additional pairs of endpoint_url => []apiKeys to submit to other locations.
	if k := key(ns, "additional_endpoints"); config.Datadog.IsSet(k) {
		for endpointURL, apiKeys := range config.Datadog.GetStringMapStringSlice(k) {
			u, err := URL.Parse(endpointURL)
			if err != nil {
				return fmt.Errorf("invalid additional endpoint url '%s': %s", endpointURL, err)
			}
			for _, k := range apiKeys {
				a.APIEndpoints = append(a.APIEndpoints, apicfg.Endpoint{
					APIKey:   config.SanitizeAPIKey(k),
					Endpoint: u,
				})
			}
		}
	}
	if !config.Datadog.IsSet(key(ns, "cmd_port")) {
		config.Datadog.Set(key(ns, "cmd_port"), 6162)
	}

	// use `internal_profiling.enabled` field in `process_config` section to enable/disable profiling for process-agent,
	// but use the configuration from main agent to fill the settings
	if config.Datadog.IsSet(key(ns, "internal_profiling.enabled")) {
		// allow full url override for development use
		site := config.Datadog.GetString("internal_profiling.profile_dd_url")
		if site == "" {
			s := config.Datadog.GetString("site")
			if s == "" {
				s = config.DefaultSite
			}
			site = fmt.Sprintf(profiling.ProfilingURLTemplate, s)
		}

		v, _ := version.Agent()
		a.ProfilingSettings = &profiling.Settings{
			ProfilingURL:         site,
			Env:                  config.Datadog.GetString("env"),
			Service:              "process-agent",
			Period:               config.Datadog.GetDuration("internal_profiling.period"),
			CPUDuration:          config.Datadog.GetDuration("internal_profiling.cpu_duration"),
			MutexProfileFraction: config.Datadog.GetInt("internal_profiling.mutex_profile_fraction"),
			BlockProfileRate:     config.Datadog.GetInt("internal_profiling.block_profile_rate"),
			WithGoroutineProfile: config.Datadog.GetBool("internal_profiling.enable_goroutine_stacktraces"),
			Tags:                 []string{fmt.Sprintf("version:%v", v)},
		}
	}

	// Used to override container source auto-detection
	// and to enable multiple collector sources if needed.
	// "docker", "ecs_fargate", "kubelet", "kubelet docker", etc.
	containerSourceKey := key(ns, "container_source")
	if config.Datadog.Get(containerSourceKey) != nil {
		// container_source can be nil since we're not forcing default values in the main config file
		// make sure we don't pass nil value to GetStringSlice to avoid spammy warnings
		if sources := config.Datadog.GetStringSlice(containerSourceKey); len(sources) > 0 {
			util.SetContainerSources(sources)
		}
	}

	// Build transport (w/ proxy if needed)
	a.Transport = httputils.CreateHTTPTransport()

	return nil
}

func (a *AgentConfig) setCheckInterval(ns, check, checkKey string) {
	k := key(ns, "intervals", check)

	if !config.Datadog.IsSet(k) {
		return
	}

	if interval := config.Datadog.GetInt(k); interval != 0 {
		log.Infof("Overriding %s check interval to %ds", checkKey, interval)
		a.CheckIntervals[checkKey] = time.Duration(interval) * time.Second
	}
<<<<<<< HEAD
=======
}

// Separate handler for initializing the process discovery check.
// Since it has its own unique object, we need to handle loading in the check config differently separately
// from the other checks.
func (a *AgentConfig) initProcessDiscoveryCheck() {
	if config.IsECSFargate() {
		log.Debug("Process discovery is not supported on ECS Fargate")
		return
	}

	root := key(ns, "process_discovery")

	// Discovery check can only be enabled when regular process collection is not enabled.
	processCheckEnabled := config.Datadog.GetBool("process_config.process_collection.enabled")
	discoveryCheckEnabled := config.Datadog.GetBool(key(root, "enabled"))
	if discoveryCheckEnabled && !processCheckEnabled {
		a.EnabledChecks = append(a.EnabledChecks, DiscoveryCheckName)

		// We don't need to check if the key exists since we already bound it to a default in InitConfig.
		// We use a minimum of 10 minutes for this value.
		discoveryInterval := config.Datadog.GetDuration(key(root, "interval"))
		if discoveryInterval < discoveryMinInterval {
			discoveryInterval = discoveryMinInterval
			_ = log.Warnf("Invalid interval for process discovery (<= %s) using default value of %[1]s", discoveryMinInterval.String())
		}
		a.CheckIntervals[DiscoveryCheckName] = discoveryInterval
	}
>>>>>>> 50b60c35
}<|MERGE_RESOLUTION|>--- conflicted
+++ resolved
@@ -235,35 +235,4 @@
 		log.Infof("Overriding %s check interval to %ds", checkKey, interval)
 		a.CheckIntervals[checkKey] = time.Duration(interval) * time.Second
 	}
-<<<<<<< HEAD
-=======
-}
-
-// Separate handler for initializing the process discovery check.
-// Since it has its own unique object, we need to handle loading in the check config differently separately
-// from the other checks.
-func (a *AgentConfig) initProcessDiscoveryCheck() {
-	if config.IsECSFargate() {
-		log.Debug("Process discovery is not supported on ECS Fargate")
-		return
-	}
-
-	root := key(ns, "process_discovery")
-
-	// Discovery check can only be enabled when regular process collection is not enabled.
-	processCheckEnabled := config.Datadog.GetBool("process_config.process_collection.enabled")
-	discoveryCheckEnabled := config.Datadog.GetBool(key(root, "enabled"))
-	if discoveryCheckEnabled && !processCheckEnabled {
-		a.EnabledChecks = append(a.EnabledChecks, DiscoveryCheckName)
-
-		// We don't need to check if the key exists since we already bound it to a default in InitConfig.
-		// We use a minimum of 10 minutes for this value.
-		discoveryInterval := config.Datadog.GetDuration(key(root, "interval"))
-		if discoveryInterval < discoveryMinInterval {
-			discoveryInterval = discoveryMinInterval
-			_ = log.Warnf("Invalid interval for process discovery (<= %s) using default value of %[1]s", discoveryMinInterval.String())
-		}
-		a.CheckIntervals[DiscoveryCheckName] = discoveryInterval
-	}
->>>>>>> 50b60c35
 }