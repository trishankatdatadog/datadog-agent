// Unless explicitly stated otherwise all files in this repository are licensed
// under the Apache License Version 2.0.
// This product includes software developed at Datadog (https://www.datadoghq.com/).
// Copyright 2016-present Datadog, Inc.

package serializer

import (
	"encoding/json"
	"errors"
	"expvar"
	"fmt"
	"net/http"
	"strconv"
	"time"

	"github.com/DataDog/datadog-agent/pkg/config"
	"github.com/DataDog/datadog-agent/pkg/forwarder"
	"github.com/DataDog/datadog-agent/pkg/process/util/api/headers"
	"github.com/DataDog/datadog-agent/pkg/serializer/marshaler"
	"github.com/DataDog/datadog-agent/pkg/serializer/split"
	"github.com/DataDog/datadog-agent/pkg/serializer/stream"
	"github.com/DataDog/datadog-agent/pkg/util/compression"
	"github.com/DataDog/datadog-agent/pkg/util/log"
)

const (
	protobufContentType                         = "application/x-protobuf"
	jsonContentType                             = "application/json"
	payloadVersionHTTPHeader                    = "DD-Agent-Payload"
	maxItemCountForCreateMarshalersBySourceType = 100
)

var (
	// AgentPayloadVersion is the versions of the agent-payload repository
	// used to serialize to protobuf
	AgentPayloadVersion string

	jsonExtraHeaders                    http.Header
	protobufExtraHeaders                http.Header
	jsonExtraHeadersWithCompression     http.Header
	protobufExtraHeadersWithCompression http.Header

	expvars                                 = expvar.NewMap("serializer")
	expvarsSendEventsErrItemTooBigs         = expvar.Int{}
	expvarsSendEventsErrItemTooBigsFallback = expvar.Int{}
)

func init() {
	expvars.Set("SendEventsErrItemTooBigs", &expvarsSendEventsErrItemTooBigs)
	expvars.Set("SendEventsErrItemTooBigsFallback", &expvarsSendEventsErrItemTooBigsFallback)
	initExtraHeaders()
}

// initExtraHeaders initializes the global extraHeaders variables.
// Not part of the `init` function body to ease testing
func initExtraHeaders() {
	jsonExtraHeaders = make(http.Header)
	jsonExtraHeaders.Set("Content-Type", jsonContentType)

	jsonExtraHeadersWithCompression = make(http.Header)
	for k := range jsonExtraHeaders {
		jsonExtraHeadersWithCompression.Set(k, jsonExtraHeaders.Get(k))
	}

	protobufExtraHeaders = make(http.Header)
	protobufExtraHeaders.Set("Content-Type", protobufContentType)
	protobufExtraHeaders.Set(payloadVersionHTTPHeader, AgentPayloadVersion)

	protobufExtraHeadersWithCompression = make(http.Header)
	for k := range protobufExtraHeaders {
		protobufExtraHeadersWithCompression.Set(k, protobufExtraHeaders.Get(k))
	}

	if compression.ContentEncoding != "" {
		jsonExtraHeadersWithCompression.Set("Content-Encoding", compression.ContentEncoding)
		protobufExtraHeadersWithCompression.Set("Content-Encoding", compression.ContentEncoding)
	}
}

// EventsStreamJSONMarshaler handles two serialization logics.
type EventsStreamJSONMarshaler interface {
	marshaler.Marshaler

	// Create a single marshaler.
	CreateSingleMarshaler() marshaler.StreamJSONMarshaler

	// If the single marshaler cannot serialize, use smaller marshalers.
	CreateMarshalersBySourceType() []marshaler.StreamJSONMarshaler
}

// MetricSerializer represents the interface of method needed by the aggregator to serialize its data
type MetricSerializer interface {
	SendEvents(e EventsStreamJSONMarshaler) error
	SendServiceChecks(sc marshaler.StreamJSONMarshaler) error
	SendSeries(series marshaler.StreamJSONMarshaler) error
	SendIterableSeries(series marshaler.IterableStreamJSONMarshaler) error
	SendSketch(sketches marshaler.Marshaler) error
	SendMetadata(m marshaler.JSONMarshaler) error
	SendHostMetadata(m marshaler.JSONMarshaler) error
	SendProcessesMetadata(data interface{}) error
	SendOrchestratorMetadata(msgs []ProcessMessageBody, hostName, clusterID string, payloadType int) error
}

// Serializer serializes metrics to the correct format and routes the payloads to the correct endpoint in the Forwarder
type Serializer struct {
	Forwarder             forwarder.Forwarder
	orchestratorForwarder forwarder.Forwarder

	seriesJSONPayloadBuilder *stream.JSONPayloadBuilder

	// Those variables allow users to blacklist any kind of payload
	// from being sent by the agent. This was introduced for
	// environment where, for example, events or serviceChecks
	// might collect data considered too sensitive (database IP and
	// such). By default every kind of payload is enabled since
	// almost every user won't fall into this use case.
	enableEvents                  bool
	enableSeries                  bool
	enableServiceChecks           bool
	enableSketches                bool
	enableJSONToV1Intake          bool
	enableJSONStream              bool
	enableServiceChecksJSONStream bool
	enableEventsJSONStream        bool
	enableSketchProtobufStream    bool
}

// NewSerializer returns a new Serializer initialized
func NewSerializer(forwarder forwarder.Forwarder, orchestratorForwarder forwarder.Forwarder) *Serializer {
	s := &Serializer{
		Forwarder:                     forwarder,
		orchestratorForwarder:         orchestratorForwarder,
		seriesJSONPayloadBuilder:      stream.NewJSONPayloadBuilder(config.Datadog.GetBool("enable_json_stream_shared_compressor_buffers")),
		enableEvents:                  config.Datadog.GetBool("enable_payloads.events"),
		enableSeries:                  config.Datadog.GetBool("enable_payloads.series"),
		enableServiceChecks:           config.Datadog.GetBool("enable_payloads.service_checks"),
		enableSketches:                config.Datadog.GetBool("enable_payloads.sketches"),
		enableJSONToV1Intake:          config.Datadog.GetBool("enable_payloads.json_to_v1_intake"),
		enableJSONStream:              stream.Available && config.Datadog.GetBool("enable_stream_payload_serialization"),
		enableServiceChecksJSONStream: stream.Available && config.Datadog.GetBool("enable_service_checks_stream_payload_serialization"),
		enableEventsJSONStream:        stream.Available && config.Datadog.GetBool("enable_events_stream_payload_serialization"),
		enableSketchProtobufStream:    stream.Available && config.Datadog.GetBool("enable_sketch_stream_payload_serialization"),
	}

	if !s.enableEvents {
		log.Warn("event payloads are disabled: all events will be dropped")
	}
	if !s.enableSeries {
		log.Warn("series payloads are disabled: all series will be dropped")
	}
	if !s.enableServiceChecks {
		log.Warn("service_checks payloads are disabled: all service_checks will be dropped")
	}
	if !s.enableSketches {
		log.Warn("sketches payloads are disabled: all sketches will be dropped")
	}
	if !s.enableJSONToV1Intake {
		log.Warn("JSON to V1 intake is disabled: all payloads to that endpoint will be dropped")
	}

	return s
}

func (s Serializer) serializePayload(payload marshaler.Marshaler, compress bool, useV1API bool) (forwarder.Payloads, http.Header, error) {
	if useV1API {
		return s.serializePayloadJSON(payload, compress)
	}
	return s.serializePayloadProto(payload, compress)
}

func (s Serializer) serializePayloadJSON(payload marshaler.JSONMarshaler, compress bool) (forwarder.Payloads, http.Header, error) {
	var extraHeaders http.Header

	if compress {
		extraHeaders = jsonExtraHeadersWithCompression
	} else {
		extraHeaders = jsonExtraHeaders
	}

	return s.serializePayloadInternal(payload, compress, extraHeaders, split.JSONMarshalFct)
}

func (s Serializer) serializePayloadProto(payload marshaler.ProtoMarshaler, compress bool) (forwarder.Payloads, http.Header, error) {
	var extraHeaders http.Header
	if compress {
		extraHeaders = protobufExtraHeadersWithCompression
	} else {
		extraHeaders = protobufExtraHeaders
	}
	return s.serializePayloadInternal(payload, compress, extraHeaders, split.ProtoMarshalFct)
}

func (s Serializer) serializePayloadInternal(payload marshaler.AbstractMarshaler, compress bool, extraHeaders http.Header, marshalFct split.MarshalFct) (forwarder.Payloads, http.Header, error) {
	payloads, err := split.Payloads(payload, compress, marshalFct)

	if err != nil {
		return nil, nil, fmt.Errorf("could not split payload into small enough chunks: %s", err)
	}

	return payloads, extraHeaders, nil
}

func (s Serializer) serializeStreamablePayload(payload marshaler.StreamJSONMarshaler, policy stream.OnErrItemTooBigPolicy) (forwarder.Payloads, http.Header, error) {
	adapter := marshaler.NewIterableStreamJSONMarshalerAdapter(payload)
	return s.serializeIterableStreamablePayload(adapter, policy)
}

func (s Serializer) serializeIterableStreamablePayload(payload marshaler.IterableStreamJSONMarshaler, policy stream.OnErrItemTooBigPolicy) (forwarder.Payloads, http.Header, error) {
	payloads, err := s.seriesJSONPayloadBuilder.BuildWithOnErrItemTooBigPolicy(payload, policy)
	return payloads, jsonExtraHeadersWithCompression, err
}

// As events are gathered by SourceType, the serialization logic is more complex than for the other serializations.
// We first try to use JSONPayloadBuilder where a single item is the list of all events for the same source type.

// This method may lead to item than can be too big to be serialized. In this case we try the following method.
// If the count of source type is less than maxItemCountForCreateMarshalersBySourceType then we use a
// of JSONPayloadBuilder for each source type where an item is a single event. We limit to maxItemCountForCreateMarshalersBySourceType
// for performance reasons.
//
// If none of the previous methods work, we fallback to the old serialization method (Serializer.serializePayload).
func (s Serializer) serializeEventsStreamJSONMarshalerPayload(
	eventsStreamJSONMarshaler EventsStreamJSONMarshaler, useV1API bool) (forwarder.Payloads, http.Header, error) {
	marshaler := eventsStreamJSONMarshaler.CreateSingleMarshaler()
	eventPayloads, extraHeaders, err := s.serializeStreamablePayload(marshaler, stream.FailOnErrItemTooBig)

	if err == stream.ErrItemTooBig {
		expvarsSendEventsErrItemTooBigs.Add(1)

		// Do not use CreateMarshalersBySourceType when there are too many source types (Performance issue).
		if marshaler.Len() > maxItemCountForCreateMarshalersBySourceType {
			expvarsSendEventsErrItemTooBigsFallback.Add(1)
			eventPayloads, extraHeaders, err = s.serializePayload(eventsStreamJSONMarshaler, true, useV1API)
		} else {
			eventPayloads = nil
			for _, v := range eventsStreamJSONMarshaler.CreateMarshalersBySourceType() {
				var eventPayloadsForSourceType forwarder.Payloads
				eventPayloadsForSourceType, extraHeaders, err = s.serializeStreamablePayload(v, stream.DropItemOnErrItemTooBig)
				if err != nil {
					return nil, nil, err
				}
				eventPayloads = append(eventPayloads, eventPayloadsForSourceType...)
			}
		}
	}
	return eventPayloads, extraHeaders, err
}

// SendEvents serializes a list of event and sends the payload to the forwarder
func (s *Serializer) SendEvents(e EventsStreamJSONMarshaler) error {
	if !s.enableEvents {
		log.Debug("events payloads are disabled: dropping it")
		return nil
	}

	useV1API := !config.Datadog.GetBool("use_v2_api.events")
	var eventPayloads forwarder.Payloads
	var extraHeaders http.Header
	var err error

	if useV1API && s.enableEventsJSONStream {
		eventPayloads, extraHeaders, err = s.serializeEventsStreamJSONMarshalerPayload(e, useV1API)
	} else {
		eventPayloads, extraHeaders, err = s.serializePayload(e, true, useV1API)
	}
	if err != nil {
		return fmt.Errorf("dropping event payload: %s", err)
	}

	if useV1API {
		return s.Forwarder.SubmitV1Intake(eventPayloads, extraHeaders)
	}
	return s.Forwarder.SubmitEvents(eventPayloads, extraHeaders)
}

// SendServiceChecks serializes a list of serviceChecks and sends the payload to the forwarder
func (s *Serializer) SendServiceChecks(sc marshaler.StreamJSONMarshaler) error {
	if !s.enableServiceChecks {
		log.Debug("service_checks payloads are disabled: dropping it")
		return nil
	}

	useV1API := true

	var serviceCheckPayloads forwarder.Payloads
	var extraHeaders http.Header
	var err error

	if useV1API && s.enableServiceChecksJSONStream {
		serviceCheckPayloads, extraHeaders, err = s.serializeStreamablePayload(sc, stream.DropItemOnErrItemTooBig)
	} else {
		serviceCheckPayloads, extraHeaders, err = s.serializePayloadJSON(sc, true)
	}
	if err != nil {
		return fmt.Errorf("dropping service check payload: %s", err)
	}

	if useV1API {
		return s.Forwarder.SubmitV1CheckRuns(serviceCheckPayloads, extraHeaders)
	}
	return s.Forwarder.SubmitServiceChecks(serviceCheckPayloads, extraHeaders)
}

<<<<<<< HEAD
// SendIterableSeries serializes a list of Serie and sends the payload to the forwarder
=======
// SendIterableSeries serializes a list of series and sends the payload to the forwarder
>>>>>>> 1f6b8bc5
func (s *Serializer) SendIterableSeries(series marshaler.IterableStreamJSONMarshaler) error {
	if !s.enableSeries {
		log.Debug("series payloads are disabled: dropping it")
		return nil
	}

	seriesPayloads, extraHeaders, err := s.serializeIterableStreamablePayload(series, stream.DropItemOnErrItemTooBig)

	if err != nil {
		return fmt.Errorf("dropping series payload: %s", err)
	}

	return s.Forwarder.SubmitV1Series(seriesPayloads, extraHeaders)
}

// SendSeries serializes a list of serviceChecks and sends the payload to the forwarder
func (s *Serializer) SendSeries(series marshaler.StreamJSONMarshaler) error {
	if !s.enableSeries {
		log.Debug("series payloads are disabled: dropping it")
		return nil
	}

	useV1API := !config.Datadog.GetBool("use_v2_api.series")

	var seriesPayloads forwarder.Payloads
	var extraHeaders http.Header
	var err error

	if useV1API && s.enableJSONStream {
		seriesPayloads, extraHeaders, err = s.serializeStreamablePayload(series, stream.DropItemOnErrItemTooBig)
	} else if useV1API && !s.enableJSONStream {
		seriesPayloads, extraHeaders, err = s.serializePayloadJSON(series, true)
	} else {
		seriesPayloads, err = series.MarshalSplitCompress(marshaler.DefaultBufferContext())
		extraHeaders = protobufExtraHeadersWithCompression
	}

	if err != nil {
		return fmt.Errorf("dropping series payload: %s", err)
	}

	if useV1API {
		return s.Forwarder.SubmitV1Series(seriesPayloads, extraHeaders)
	}
	return s.Forwarder.SubmitSeries(seriesPayloads, extraHeaders)
}

// SendSketch serializes a list of SketSeriesList and sends the payload to the forwarder
func (s *Serializer) SendSketch(sketches marshaler.Marshaler) error {
	if !s.enableSketches {
		log.Debug("sketches payloads are disabled: dropping it")
		return nil
	}

	if s.enableSketchProtobufStream {
		payloads, err := sketches.MarshalSplitCompress(marshaler.DefaultBufferContext())
		if err == nil {
			return s.Forwarder.SubmitSketchSeries(payloads, protobufExtraHeadersWithCompression)
		}
		log.Warnf("Error: %v trying to stream compress SketchSeriesList - falling back to split/compress method", err)
	}

	compress := true
	useV1API := false // Sketches only have a v2 endpoint
	splitSketches, extraHeaders, err := s.serializePayload(sketches, compress, useV1API)
	if err != nil {
		return fmt.Errorf("dropping sketch payload: %s", err)
	}

	return s.Forwarder.SubmitSketchSeries(splitSketches, extraHeaders)
}

// SendMetadata serializes a metadata payload and sends it to the forwarder
func (s *Serializer) SendMetadata(m marshaler.JSONMarshaler) error {
	return s.sendMetadata(m, s.Forwarder.SubmitMetadata)
}

// SendHostMetadata serializes a metadata payload and sends it to the forwarder
func (s *Serializer) SendHostMetadata(m marshaler.JSONMarshaler) error {
	return s.sendMetadata(m, s.Forwarder.SubmitHostMetadata)
}

// SendAgentchecksMetadata serializes a metadata payload and sends it to the forwarder
func (s *Serializer) SendAgentchecksMetadata(m marshaler.JSONMarshaler) error {
	return s.sendMetadata(m, s.Forwarder.SubmitAgentChecksMetadata)
}

func (s *Serializer) sendMetadata(m marshaler.JSONMarshaler, submit func(payload forwarder.Payloads, extra http.Header) error) error {
	mustSplit, compressedPayload, payload, err := split.CheckSizeAndSerialize(m, true, split.JSONMarshalFct)
	if err != nil {
		return fmt.Errorf("could not determine size of metadata payload: %s", err)
	}

	log.Debugf("Sending metadata payload, content: %v", string(payload))

	if mustSplit {
		return fmt.Errorf("metadata payload was too big to send (%d bytes compressed, %d bytes uncompressed), metadata payloads cannot be split", len(compressedPayload), len(payload))
	}

	if err := submit(forwarder.Payloads{&compressedPayload}, jsonExtraHeadersWithCompression); err != nil {
		return err
	}

	log.Infof("Sent metadata payload, size (raw/compressed): %d/%d bytes.", len(payload), len(compressedPayload))
	return nil
}

// SendProcessesMetadata serializes a payload and sends it to the forwarder.
// Used only by the legacy processes metadata collector.
func (s *Serializer) SendProcessesMetadata(data interface{}) error {
	if !s.enableJSONToV1Intake {
		log.Debug("JSON to V1 intake endpoint payloads are disabled: dropping it")
		return nil
	}

	payload, err := json.Marshal(data)
	if err != nil {
		return fmt.Errorf("could not serialize processes metadata payload: %s", err)
	}
	compressedPayload, err := compression.Compress(nil, payload)
	if err != nil {
		return fmt.Errorf("could not compress processes metadata payload: %s", err)
	}
	if err := s.Forwarder.SubmitV1Intake(forwarder.Payloads{&compressedPayload}, jsonExtraHeadersWithCompression); err != nil {
		return err
	}

	log.Infof("Sent processes metadata payload, size: %d bytes.", len(payload))
	log.Debugf("Sent processes metadata payload, content: %v", string(payload))
	return nil
}

// SendOrchestratorMetadata serializes & send orchestrator metadata payloads
func (s *Serializer) SendOrchestratorMetadata(msgs []ProcessMessageBody, hostName, clusterID string, payloadType int) error {
	if s.orchestratorForwarder == nil {
		return errors.New("orchestrator forwarder is not setup")
	}
	for _, m := range msgs {
		extraHeaders := make(http.Header)
		extraHeaders.Set(headers.HostHeader, hostName)
		extraHeaders.Set(headers.ClusterIDHeader, clusterID)
		extraHeaders.Set(headers.TimestampHeader, strconv.Itoa(int(time.Now().Unix())))

		body, err := processPayloadEncoder(m)
		if err != nil {
			return log.Errorf("Unable to encode message: %s", err)
		}

		payloads := forwarder.Payloads{&body}
		responses, err := s.orchestratorForwarder.SubmitOrchestratorChecks(payloads, extraHeaders, payloadType)
		if err != nil {
			return log.Errorf("Unable to submit payload: %s", err)
		}

		// Consume the responses so that writers to the channel do not become blocked
		// we don't need the bodies here though
		for range responses {

		}
	}
	return nil
}<|MERGE_RESOLUTION|>--- conflicted
+++ resolved
@@ -302,11 +302,7 @@
 	return s.Forwarder.SubmitServiceChecks(serviceCheckPayloads, extraHeaders)
 }
 
-<<<<<<< HEAD
-// SendIterableSeries serializes a list of Serie and sends the payload to the forwarder
-=======
 // SendIterableSeries serializes a list of series and sends the payload to the forwarder
->>>>>>> 1f6b8bc5
 func (s *Serializer) SendIterableSeries(series marshaler.IterableStreamJSONMarshaler) error {
 	if !s.enableSeries {
 		log.Debug("series payloads are disabled: dropping it")
