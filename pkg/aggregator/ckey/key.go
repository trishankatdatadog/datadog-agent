// Unless explicitly stated otherwise all files in this repository are licensed
// under the Apache License Version 2.0.
// This product includes software developed at Datadog (https://www.datadoghq.com/).
// Copyright 2016-present Datadog, Inc.

package ckey

import (
	"math/bits"

	"github.com/DataDog/datadog-agent/pkg/util"
	"github.com/twmb/murmur3"
)

// ContextKey is a non-cryptographic hash that allows to
// aggregate metrics from a same context together.
//
// This implementation has been designed to remove all heap
// allocations from the intake in order to reduce GC pressure on high volumes.
//
// Having int64/uint64 context keys mean that we will get better performances
// from the Go runtime while using them as map keys. This is thanks to the fast-path
// methods for map access and map assign with int64 keys.
// See for instance runtime.mapassign_fast64 or runtime.mapaccess2_fast64.
//
// Note that Agent <= 6.19.0 were using a 128 bits hash, we've switched
// to 64 bits for better performances (map access) and because 128 bits were overkill
// in the first place.
// Note that benchmarks against fnv1a did not provide better performances (no inlining)
// nor did benchmarks with xxhash (slightly slower).
type ContextKey uint64

// hashSetSize is the size selected for hashset used to deduplicate the tags
// while generating the hash. This size has been selected to have space for
// approximately 500 tags since it's not impacting much the performances,
// even if the backend is truncating after 100 tags.
//
// Must be a power of two.
const hashSetSize = 512

// bruteforceSize is the threshold number of tags below which a bruteforce algorithm is
// faster than a hashset.
const bruteforceSize = 4

// blank is a marker value to indicate that hashset slot is vacant.
const blank = -1

// NewKeyGenerator creates a new key generator
func NewKeyGenerator() *KeyGenerator {
	g := &KeyGenerator{}

	for i := 0; i < len(g.empty); i++ {
		g.empty[i] = blank
	}

	return g
}

// KeyGenerator generates hash for the given name, hostname and tags.
// The tags don't have to be sorted and duplicated tags will be ignored while
// generating the hash.
// Not safe for concurrent usage.
type KeyGenerator struct {
	// reused buffer to not create a uint64 on the stack every key generation
	intb uint64

	// seen is used as a hashset to deduplicate the tags when there is more than
	// 16 and less than 512 tags.
	seen [hashSetSize]uint64
	// seenIdx is the index of the tag stored in the hashset
	seenIdx [hashSetSize]int16
	// empty is an empty hashset with all values set to `blank`, to reset `seenIdx`
	empty [hashSetSize]int16
}

// Generate returns the ContextKey hash for the given parameters.
// tagsBuf is re-arranged in place and truncated to only contain unique tags.
func (g *KeyGenerator) Generate(name, hostname string, tagsBuf *util.HashingTagsBuilder) ContextKey {
	// between two generations, we have to set the hash to something neutral, let's
	// use this big value seed from the murmur3 implementations
	g.intb = 0xc6a4a7935bd1e995

	g.intb = g.intb ^ murmur3.StringSum64(name)
	g.intb = g.intb ^ murmur3.StringSum64(hostname)

	// There are three implementations used here to deduplicate the tags depending on how
	// many tags we have to process:
	//   -  16 < n < hashSetSize:	we use a hashset of `hashSetSize` values.
	//   -  n < 16:                 we use a simple for loops, which is faster than
	//                          	the hashset when there is less than 16 tags
	//   - n > hashSetSize:         sort

	tags := tagsBuf.Get()
	hashes := tagsBuf.Hashes()

	if len(tags) > hashSetSize {
		tagsBuf.SortUniq()
		for _, h := range tagsBuf.Hashes() {
			g.intb = g.intb ^ h
		}
	} else if len(tags) > bruteforceSize {
		// reset the `seen` hashset.
		// it copies `g.empty` instead of using make because it's faster

		// for smaller tag sets, initialize only a portion of the array. when len(tags) is
		// close to a power of two, size one up to keep hashset load low.
		size := 1 << bits.Len(uint(len(tags)+len(tags)/8))
		if size > hashSetSize {
			size = hashSetSize
		}
		mask := uint64(size - 1)
		copy(g.seenIdx[:size], g.empty[:size])

<<<<<<< HEAD
		for i := range tags {
			h := hashes[i]
=======
		ntags := len(tags)
		for i := 0; i < ntags; {
			h := murmur3.StringSum64(tags[i])
>>>>>>> c1d3c30f
			j := h & mask // address this hash into the hashset
			for {
				if g.seenIdx[j] == blank {
					// not seen, we will add it to the hash
					g.seen[j] = h
					g.seenIdx[j] = int16(i)
					g.intb = g.intb ^ h // add this tag into the hash
					i++
					break
				} else if g.seen[j] == h && tags[g.seenIdx[j]] == tags[i] {
					// already seen, we do not want to xor multiple times the same tag
					tags[i] = tags[ntags-1]
					ntags--
					break
				} else {
					// move 'right' in the hashset because there is already a value,
					// in this bucket, which is not the one we're dealing with right now,
					// we may have already seen this tag
					j = (j + 1) & mask
				}
			}
		}
		tagsBuf.Truncate(ntags)
	} else {
		ntags := len(tags)
	OUTER:
<<<<<<< HEAD
		for i := range tags {
			h := hashes[i]
			for j := 0; j < g.idx; j++ {
=======
		for i := 0; i < ntags; {
			h := murmur3.StringSum64(tags[i])
			for j := 0; j < i; j++ {
>>>>>>> c1d3c30f
				if g.seen[j] == h && tags[j] == tags[i] {
					tags[i] = tags[ntags-1]
					ntags--
					continue OUTER // we do not want to xor multiple times the same tag
				}
			}
			g.intb = g.intb ^ h
			g.seen[i] = h
			i++
		}
		tagsBuf.Truncate(ntags)
	}

	return ContextKey(g.intb)
}

// Equals returns whether the two context keys are equal or not.
func Equals(a, b ContextKey) bool {
	return a == b
}

// IsZero returns true if the key is at zero value
func (k ContextKey) IsZero() bool {
	return k == 0
}<|MERGE_RESOLUTION|>--- conflicted
+++ resolved
@@ -111,14 +111,9 @@
 		mask := uint64(size - 1)
 		copy(g.seenIdx[:size], g.empty[:size])
 
-<<<<<<< HEAD
-		for i := range tags {
-			h := hashes[i]
-=======
 		ntags := len(tags)
 		for i := 0; i < ntags; {
-			h := murmur3.StringSum64(tags[i])
->>>>>>> c1d3c30f
+			h := hashes[i]
 			j := h & mask // address this hash into the hashset
 			for {
 				if g.seenIdx[j] == blank {
@@ -145,15 +140,9 @@
 	} else {
 		ntags := len(tags)
 	OUTER:
-<<<<<<< HEAD
-		for i := range tags {
+		for i := 0; i < ntags; {
 			h := hashes[i]
-			for j := 0; j < g.idx; j++ {
-=======
-		for i := 0; i < ntags; {
-			h := murmur3.StringSum64(tags[i])
 			for j := 0; j < i; j++ {
->>>>>>> c1d3c30f
 				if g.seen[j] == h && tags[j] == tags[i] {
 					tags[i] = tags[ntags-1]
 					ntags--
