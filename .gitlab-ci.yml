include: 'https://gitlab-templates.ddbuild.io/slack-notifier/v1/template.yml'

default:
  retry:
    max: 2
    when:
      - runner_system_failure
      - stuck_or_timeout_failure
      - unknown_failure
      - api_failure

stages:
  - fail_on_tag
  - deps_build
  - source_test
  - binary_build
  - integration_test
  - package_build
  - internal_deploy
  - check_deploy
  - testkitchen_deploy
  - testkitchen_testing
  - pkg_metrics
  - image_build
  - image_deploy
  - deploy6
  - deploy7
  - deploy7-manifests
  - deploy_invalidate
  - e2e
  - testkitchen_cleanup
  - notify

variables:
  # The SRC_PATH is in the GOPATH of the builders which
  # currently is /go
  SRC_PATH: /go/src/github.com/DataDog/datadog-agent
  # Directory in which we execute the omnibus build.
  # For an unknown reason, it does not go well with
  # a ruby dependency if we build directly into $CI_PROJECT_DIR/.omnibus
  OMNIBUS_BASE_DIR: /.omnibus
  # Directory in which we put the artifacts after the build
  # Must be in $CI_PROJECT_DIR
  OMNIBUS_PACKAGE_DIR: $CI_PROJECT_DIR/.omnibus/pkg/
  # Directory in which we execute the omnibus build for SUSE
  # as we want to separate the RPM built for this distro.
  OMNIBUS_BASE_DIR_SUSE: /.omnibus/suse
  # Directory in which we put the artifacts after the build
  # Must be in $CI_PROJECT_DIR
  OMNIBUS_PACKAGE_DIR_SUSE: $CI_PROJECT_DIR/.omnibus/suse/pkg
  OMNIBUS_BASE_DIR_WIN: c:\omni-base\$CI_RUNNER_ID
  OMNIBUS_BASE_DIR_WIN_OMNIBUS: c:/omni-base/$CI_RUNNER_ID
  DD_AGENT_TESTING_DIR: $CI_PROJECT_DIR/test/kitchen
  STATIC_BINARIES_DIR: bin/static
  DOGSTATSD_BINARIES_DIR: bin/dogstatsd
  AGENT_BINARIES_DIR: bin/agent
  CLUSTER_AGENT_BINARIES_DIR: bin/datadog-cluster-agent
  SYSTEM_PROBE_BINARIES_DIR: bin/system-probe
  DEB_S3_BUCKET: apt.datad0g.com
  RPM_S3_BUCKET: yum.datad0g.com
  WIN_S3_BUCKET: dd-agent-mstesting
  PROCESS_S3_BUCKET: datad0g-process-agent
  ANDROID_S3_BUCKET: dd-agent-androidtesting
  DEB_RPM_BUCKET_BRANCH: nightly  # branch of the DEB_S3_BUCKET and RPM_S3_BUCKET repos to release to, 'nightly' or 'beta'
  DEB_TESTING_S3_BUCKET: apttesting.datad0g.com
  RPM_TESTING_S3_BUCKET: yumtesting.datad0g.com
  WINDOWS_TESTING_S3_BUCKET_A6: pipelines/A6/$CI_PIPELINE_ID
  WINDOWS_TESTING_S3_BUCKET_A7: pipelines/A7/$CI_PIPELINE_ID
  WINDOWS_BUILDS_S3_BUCKET: $WIN_S3_BUCKET/builds
  ANDROID_BUILDS_S3_BUCKET: $ANDROID_S3_BUCKET/builds
  DEB_RPM_TESTING_BUCKET_BRANCH: testing  # branch of the DEB_TESTING_S3_BUCKET and RPM_TESTING_S3_BUCKET repos to release to, 'testing'
  DD_REPO_BRANCH_NAME: $CI_COMMIT_REF_NAME
  S3_CP_OPTIONS: --only-show-errors --region us-east-1 --sse AES256
  S3_CP_CMD: aws s3 cp $S3_CP_OPTIONS
  S3_ARTIFACTS_URI: s3://dd-ci-artefacts-build-stable/$CI_PROJECT_NAME/$CI_PIPELINE_ID
## comment out both lines below (S3_OMNIBUS_CACHE_BUCKET and USE_S3_CACHING) to allow
## build to succeed with S3 caching disabled.
  S3_OMNIBUS_CACHE_BUCKET: dd-ci-datadog-agent-omnibus-cache-build-stable
  USE_S3_CACHING: --omnibus-s3-cache
  S3_DSD6_URI: s3://dsd6-staging
  RELEASE_VERSION_6: nightly
  RELEASE_VERSION_7: nightly-a7
  DATADOG_AGENT_BUILDIMAGES: v2287129-4816dc7
  DATADOG_AGENT_BUILDERS: v2311927-0e261ab
  DATADOG_AGENT_WINBUILDIMAGES: v2420499-2dda995
  DATADOG_AGENT_WINBUILDERS: v2348149-ba6640d
  DATADOG_AGENT_ARMBUILDIMAGES: v2287129-4816dc7
  DATADOG_AGENT_SYSPROBE_BUILDIMAGES: v2336045-3227a35
  BCC_VERSION: v0.12.0
  SYSTEM_PROBE_GO_VERSION: 1.13.8

#
# Trigger conditions
#

# run job only when triggered by an external tool (ex: Jenkins). This is used
# for jobs that run both on nightlies and tags
.run_only_when_triggered: &run_only_when_triggered
  only:
    - triggers


# anchor to trigger test kitchen setup, run, and cleanup (so all stages
# are run if one stage is run).  Triggers as defined:
# - master
# - tags (a tagged build)
# - triggers (as above, when triggered by an external tool like jenkins)
# - web (when the build is triggered by a specific build request through the
#        web interface.  This way, if a kitchen run is desired on a specific branch,
#        it can be triggered by requesting a specific build)
#
.run_only_when_testkitchen_triggered: &run_only_when_testkitchen_triggered
  only:
    - master
    - tags
    - triggers
    - web

# run job only when triggered by an external tool (ex: Jenkins) and when
# RELEASE_VERSION_X is NOT "nightly". In this setting we are building either a
# new tagged version of the agent (an RC for example). In both cases the
# artifacts should be uploaded to our staging repository.

.run_only_when_triggered_on_tag_6: &run_only_when_triggered_on_tag_6
  only:
    refs:
      - triggers
  except: # we have to use except since gitlab doens't handle '!=' operator
    variables:
      - $RELEASE_VERSION_6 == "nightly"
      - $RELEASE_VERSION_6 == "" # no  RELEASE_VERSION means a nightly build for omnibus

.run_only_when_triggered_on_tag_7: &run_only_when_triggered_on_tag_7
  only:
    refs:
      - triggers
  except: # we have to use except since gitlab doens't handle '!=' operator
    variables:
      - $RELEASE_VERSION_7 == "nightly-a7"
      - $RELEASE_VERSION_7 == "" # no  RELEASE_VERSION means a nightly build for omnibus

# run job only when triggered by an external tool (ex: Jenkins) and when
# RELEASE_VERSION_X is "nightly". In this setting we build from master and update
# the nightly build for windows, linux and docker.

.run_only_when_triggered_on_nightly: &run_only_when_triggered_on_nightly
  only:
    refs:
      - triggers
    variables:
      - $RELEASE_VERSION_6 == "nightly"
      - $RELEASE_VERSION_7 == "nightly-a7"

# run when not triggered (for jobs we don't want to run on release pipelines)
.skip_when_triggered: &skip_when_triggered
  # TODO (with rules?): exclude triggered pipelines but not nightlies
  except:
    refs:
      - triggers

# skip job only when triggered by an external tool (ex: Jenkins) and when
# BUILD_AGENT_X is set to "no".

.skip_when_unwanted_on_6: &skip_when_unwanted_on_6
  except:
    variables:
      - $RELEASE_VERSION_6 == ""

.skip_when_unwanted_on_7: &skip_when_unwanted_on_7
  except:
    variables:
      - $RELEASE_VERSION_7 == ""

# Fail if we're running a pipeline on a non-triggered tag build
# NOTE: All jobs with 'needs' dependencies should also 'need' this to workaround a Gitlab issue: https://gitlab.com/gitlab-org/gitlab/issues/31526
fail_on_non_triggered_tag:
  stage: fail_on_tag
  image: 486234852809.dkr.ecr.us-east-1.amazonaws.com/ci/datadog-agent-buildimages/deb_x64:$DATADOG_AGENT_BUILDIMAGES
  tags: [ "runner:main", "size:2xlarge" ]
  script:
    - echo CI_PIPELINE_SOURCE=$CI_PIPELINE_SOURCE CI_COMMIT_TAG=$CI_COMMIT_TAG
    - '[ "$CI_COMMIT_TAG" == "" -o "$CI_PIPELINE_SOURCE" != "push" ]'

#
# deps_build
#
#

# build libbcc
.build_libbcc_common:
  stage: deps_build
  needs: ["fail_on_non_triggered_tag"]
  script:
    - git clone -b "$BCC_VERSION" --depth=1 https://github.com/iovisor/bcc.git /tmp/bcc
    - mkdir /tmp/bcc/build
    - cd /tmp/bcc/build
    - cmake .. -DCMAKE_INSTALL_PREFIX=/opt/libbcc -DCMAKE_EXE_LINKER_FLAGS='-Wl,-rpath,/opt/datadog-agent/embedded/lib' -DCMAKE_SHARED_LINKER_FLAGS='-Wl,-rpath,/opt/datadog-agent/embedded/lib'
    - make -j 4 #"$(nproc)"
    - make install
    - cd /opt/libbcc
    - chmod go-rwx lib/libbcc*
    - rm share/bcc/introspection/bps
    - cp $(ldd lib/libbcc.so | awk '$1 ~ /^libtinfo/ {system("dirname " $3)}')/libtinfo* lib
    - tar cvaf /tmp/libbcc.tar.xz .
    - $S3_CP_CMD /tmp/libbcc.tar.xz $S3_ARTIFACTS_URI/libbcc-$ARCH.tar.xz

build_libbcc_x64:
  extends: .build_libbcc_common
  image: 486234852809.dkr.ecr.us-east-1.amazonaws.com/ci/datadog-agent-buildimages/system-probe_x64:$DATADOG_AGENT_BUILDIMAGES
  tags: [ "runner:main", "size:large" ]
  variables:
    ARCH: amd64

build_libbcc_arm64:
  extends: .build_libbcc_common
  image: 486234852809.dkr.ecr.us-east-1.amazonaws.com/ci/datadog-agent-buildimages/system-probe_arm64:$DATADOG_AGENT_ARMBUILDIMAGES
  tags: ["runner:docker-arm", "platform:arm64"]
  variables:
    ARCH: arm64


#
# source_test
#
#

# run tests for windows-64
.run_tests_windows_base:
  stage: source_test
  needs: ["fail_on_non_triggered_tag"]
  tags: ["runner:windows-docker", "windowsversion:1809"]
  script:
    - docker run --rm -m 4096M -v "$(Get-Location):c:\mnt" -e IS_AWS_CONTAINER=true -e SIGN_WINDOWS=true -e PY_RUNTIMES="$PYTHON_RUNTIMES" -e NEW_BUILDER="$NEW_BUILDER" 486234852809.dkr.ecr.us-east-1.amazonaws.com/ci/datadog-agent-builders/windows_1809_${ARCH}:${Env:DATADOG_AGENT_WINBUILDERS} c:\mnt\tasks\winbuildscripts\unittests.bat
  variables:
    NEW_BUILDER: "false"

run_tests_windows-x64:
  # temporarily allow failure for tests
  extends: .run_tests_windows_base
  allow_failure: true
  variables:
    PYTHON_RUNTIMES: 3
    ARCH: "x64"

run_tests_windows-x86:
<<<<<<< HEAD
  # <<: *run_when_triggered_on_nightly_or_master
=======
  <<: *skip_when_triggered
>>>>>>> c4105496
  # temporarily allow failure for tests
  extends: .run_tests_windows_base
  allow_failure: true
  variables:
    PYTHON_RUNTIMES: 3
    ARCH: "x86"

.run_new_tests_windows_base:
  stage: source_test
  needs: ["fail_on_non_triggered_tag"]
  tags: ["runner:windows-docker", "windowsversion:1809"]
  script:
    - docker run --rm -m 4096M -v "$(Get-Location):c:\mnt" -e AWS_NETWORKING=true -e SIGN_WINDOWS=true -e PY_RUNTIMES="$PYTHON_RUNTIMES" -e NEW_BUILDER="$NEW_BUILDER" 486234852809.dkr.ecr.us-east-1.amazonaws.com/ci/datadog-agent-buildimages/windows_${ARCH}:$Env:DATADOG_AGENT_WINBUILDIMAGES c:\mnt\tasks\winbuildscripts\unittests.bat
  variables:
    NEW_BUILDER: "true"

run_new_tests_windows-x64:
  # temporarily allow failure for tests
  extends: .run_new_tests_windows_base
  allow_failure: true
  variables:
    PYTHON_RUNTIMES: 3
    ARCH: "x64"

run_new_tests_windows-x86:
  # <<: *run_when_triggered_on_nightly_or_master
  # temporarily allow failure for tests
  extends: .run_new_tests_windows_base
  allow_failure: true
  variables:
    PYTHON_RUNTIMES: 3
    ARCH: "x86"

.run_tests_preparation: &run_tests_preparation
  needs: ["fail_on_non_triggered_tag"]
  before_script:
    - source /root/.bashrc && conda activate $CONDA_ENV
    - pip install wheel
    - pip install -r requirements.txt
    - go get gopkg.in/yaml.v2
    - go get github.com/stretchr/testify
    - inv -e rtloader.make --install-prefix=$SRC_PATH/dev --python-runtimes "$PYTHON_RUNTIMES"
    - inv -e rtloader.install
    - inv -e rtloader.format --raise-if-changed
    - inv -e rtloader.test
    - inv -e deps --verbose --dep-vendor-only

# run tests for deb-x64
run_tests_deb-x64-py2:
  stage: source_test
  image: 486234852809.dkr.ecr.us-east-1.amazonaws.com/ci/datadog-agent-buildimages/deb_x64:$DATADOG_AGENT_BUILDIMAGES
  tags: [ "runner:main", "size:2xlarge" ]
  variables:
    PYTHON_RUNTIMES: '2'
    CONDA_ENV: ddpy2
  <<: *run_tests_preparation
  script:
    - inv -e test --race --profile --python-runtimes "$PYTHON_RUNTIMES" --cpus 4

run_tests_deb-x64-py3:
  stage: source_test
  image: 486234852809.dkr.ecr.us-east-1.amazonaws.com/ci/datadog-agent-buildimages/deb_x64:$DATADOG_AGENT_BUILDIMAGES
  tags: [ "runner:main", "size:2xlarge" ]
  variables:
    PYTHON_RUNTIMES: '3'
    CONDA_ENV: ddpy3
  <<: *run_tests_preparation
  script:
    - inv -e test --race --profile --python-runtimes "$PYTHON_RUNTIMES" --cpus 4

# run tests for rpm-x64
run_tests_rpm-x64-py2:
  stage: source_test
  image: 486234852809.dkr.ecr.us-east-1.amazonaws.com/ci/datadog-agent-buildimages/rpm_x64:$DATADOG_AGENT_BUILDIMAGES
  tags: [ "runner:main", "size:2xlarge" ]
  variables:
    PYTHON_RUNTIMES: '2'
    CONDA_ENV: ddpy2
  <<: *run_tests_preparation
  script:
    # Exclude systemd because it cannot succeed on Centos 6: the image doesn't have the shared object required by
    # https://github.com/coreos/go-systemd/blob/c8cc474ba8655dfbdb0ac7fcc09b7faf5b643caf/sdjournal/functions.go#L46
    # This is OK because the test on systemd still runs on the debian image above
    - inv -e test --race --profile --python-runtimes "$PYTHON_RUNTIMES" --cpus 4 --build-exclude=systemd

run_tests_rpm-x64-py3:
  stage: source_test
  image: 486234852809.dkr.ecr.us-east-1.amazonaws.com/ci/datadog-agent-buildimages/rpm_x64:$DATADOG_AGENT_BUILDIMAGES
  tags: [ "runner:main", "size:2xlarge" ]
  variables:
    PYTHON_RUNTIMES: '3'
    CONDA_ENV: ddpy3
  <<: *run_tests_preparation
  script:
    # Exclude systemd because it cannot succeed on Centos 6: the image doesn't have the shared object required by
    # https://github.com/coreos/go-systemd/blob/c8cc474ba8655dfbdb0ac7fcc09b7faf5b643caf/sdjournal/functions.go#L46
    # This is OK because the test on systemd still runs on the debian image above
    - inv -e test --race --profile --python-runtimes "$PYTHON_RUNTIMES" --cpus 4 --build-exclude=systemd

# run tests for eBPF code
run_tests_ebpf:
  stage: source_test
  needs: ["fail_on_non_triggered_tag", "build_libbcc_x64"]
  image: 486234852809.dkr.ecr.us-east-1.amazonaws.com/ci/datadog-agent-buildimages/system-probe_x64:$DATADOG_AGENT_SYSPROBE_BUILDIMAGES
  before_script:
    - mkdir -p $CI_PROJECT_DIR/.tmp/binary-ebpf
    - cd $SRC_PATH
    - pip3 install distro -c requirements.txt # needed for some of our invoke tasks until the builders image contain it
    - inv -e deps --verbose --dep-vendor-only --no-checks
    # Retrieve libbcc from S3
    - $S3_CP_CMD $S3_ARTIFACTS_URI/libbcc-amd64.tar.xz /tmp/libbcc.tar.xz
    - mkdir /opt/libbcc
    - tar -xvf /tmp/libbcc.tar.xz -C /opt/libbcc
  after_script:
    - cd $SRC_PATH
    - cp ./pkg/ebpf/c/tracer-ebpf.o  $CI_PROJECT_DIR/.tmp/binary-ebpf/tracer-ebpf.o
    - cp ./pkg/ebpf/c/tracer-ebpf-debug.o  $CI_PROJECT_DIR/.tmp/binary-ebpf/tracer-ebpf-debug.o
  tags: [ "runner:main", "size:large" ]
  script:
    # For now only check bpf bytes since we don't have a way to run eBPF tests without mounting a debugfs
    - CGO_CFLAGS='-I/opt/libbcc/include' CGO_LDFLAGS='-Wl,-rpath,/opt/libbcc/lib -L/opt/libbcc/lib' inv -e system-probe.test --only-check-bpf-bytes

  artifacts:
    when: always
    paths:
      - $CI_PROJECT_DIR/.tmp/binary-ebpf

# scan the dependencies for security vulnerabilities with snyk
run_security_scan_test:
  stage: source_test
  needs: ["fail_on_non_triggered_tag"]
  image: 486234852809.dkr.ecr.us-east-1.amazonaws.com/snyk:latest
  tags: ["runner:main", "size:large"]
  only:
    - master
  before_script:
    # this image isn't built in the datadog-agent-builders repo
    # it doesn't have invoke so we install the dependencies without invoke
    - mkdir -p $GOPATH/src/github.com/DataDog/datadog-agent
    - rsync -azr --delete ./ $GOPATH/src/github.com/DataDog/datadog-agent
    - cd $GOPATH/src/github.com/DataDog/datadog-agent
    - pip install -r requirements.txt
    - inv -e deps --dep-vendor-only
  script:
    - set +x     # don't print the api key to the logs
    # send the list of the dependencies to snyk
    - SNYK_TOKEN=$(aws ssm get-parameter --region us-east-1 --name ci.datadog-agent.snyk_token --with-decryption --query "Parameter.Value" --out text)
      snyk monitor --project-name=datadog-agent-requirements.txt --file=requirements.txt --package-manager=pip
    - SNYK_TOKEN=$(aws ssm get-parameter --region us-east-1 --name ci.datadog-agent.snyk_token --with-decryption --query "Parameter.Value" --out text)
      snyk monitor --project-name=datadog-agent-gopkg.lock --file=Gopkg.lock

# check consistency of Gopkg.lock
run_dep_check_lock:
  stage: source_test
  needs: ["fail_on_non_triggered_tag"]
  image: 486234852809.dkr.ecr.us-east-1.amazonaws.com/ci/datadog-agent-buildimages/deb_x64:$DATADOG_AGENT_BUILDIMAGES
  tags: [ "runner:main", "size:large" ]
  before_script:
    - cd $SRC_PATH
    - pip install --upgrade --ignore-installed pip setuptools
    - pip install -r requirements.txt
    - inv -e deps --no-dep-ensure --no-checks
  script:
    # Print a message and fail if dep check fails
    - dep check --skip-vendor || (echo "Gopkg.lock is out of sync with Gopkg.toml and project imports. Please run 'inv deps' and commit the change on Gopkg.lock." && false)

run_shell_script_lint:
  stage: source_test
  needs: ["fail_on_non_triggered_tag"]
  image: 486234852809.dkr.ecr.us-east-1.amazonaws.com/ci/datadog-agent-builders/mars_jenkins_scripts:$DATADOG_AGENT_BUILDERS
  tags: [ "runner:main", "size:large" ]
  script:
    - shellcheck --version
    #Excludes:
    #SC2028: echo may not expand escape sequences. Use printf.
    #SC2059: Don't use variables in the printf format string. Use printf "..%s.." "$foo".
    - shellcheck --severity=info -e SC2059 -e SC2028 --shell=bash ./cmd/**/*.sh ./omnibus/package-scripts/*/*

#
# binary_build
#

# build dogstatsd static for deb-x64
build_dogstatsd_static-deb_x64:
  stage: binary_build
  image: 486234852809.dkr.ecr.us-east-1.amazonaws.com/ci/datadog-agent-buildimages/deb_x64:$DATADOG_AGENT_BUILDIMAGES
  tags: [ "runner:main", "size:large" ]
  needs: ["fail_on_non_triggered_tag", "run_tests_deb-x64-py3"]
  before_script:
    - source /root/.bashrc && conda activate ddpy3
    - inv -e deps --no-checks --verbose --dep-vendor-only
  script:
    - inv -e dogstatsd.build --static --major-version 7
    - $S3_CP_CMD $SRC_PATH/$STATIC_BINARIES_DIR/dogstatsd $S3_ARTIFACTS_URI/static/dogstatsd

# build dogstatsd for deb-x64
build_dogstatsd-deb_x64:
  stage: binary_build
  image: 486234852809.dkr.ecr.us-east-1.amazonaws.com/ci/datadog-agent-buildimages/deb_x64:$DATADOG_AGENT_BUILDIMAGES
  tags: [ "runner:main", "size:large" ]
  needs: ["fail_on_non_triggered_tag", "run_tests_deb-x64-py3"]
  before_script:
    - source /root/.bashrc && conda activate ddpy3
    - inv -e deps --no-checks --verbose --dep-vendor-only
  script:
    - inv -e dogstatsd.build --major-version 7
    - $S3_CP_CMD $SRC_PATH/$DOGSTATSD_BINARIES_DIR/dogstatsd $S3_ARTIFACTS_URI/dogstatsd/dogstatsd

# build dogstatsd static for deb-arm
build_dogstatsd_static-deb_arm64:
  stage: binary_build
  image: 486234852809.dkr.ecr.us-east-1.amazonaws.com/ci/datadog-agent-buildimages/deb_arm64:$DATADOG_AGENT_BUILDIMAGES
  tags: ["runner:docker-arm", "platform:arm64"]
  needs: ["fail_on_non_triggered_tag", "run_tests_deb-x64-py3"]
  variables:
    ARCH: arm64
  before_script:
    - source /root/.bashrc
    # Hack to work around the cloning issue with arm runners
    - mkdir -p $GOPATH/src/github.com/DataDog
    - cp -R $GOPATH/src/github.com/*/*/DataDog/datadog-agent $GOPATH/src/github.com/DataDog
    - cd $SRC_PATH
    - inv -e deps --no-checks --verbose --dep-vendor-only
  script:
    - inv -e dogstatsd.build --static --major-version 7
    - $S3_CP_CMD $SRC_PATH/$STATIC_BINARIES_DIR/dogstatsd $S3_ARTIFACTS_URI/static/dogstatsd.$ARCH

# build dogstatsd linked for deb-arm
build_dogstatsd-deb_arm64:
  stage: binary_build
  image: 486234852809.dkr.ecr.us-east-1.amazonaws.com/ci/datadog-agent-buildimages/deb_arm64:$DATADOG_AGENT_BUILDIMAGES
  tags: ["runner:docker-arm", "platform:arm64"]
  needs: ["fail_on_non_triggered_tag", "run_tests_deb-x64-py3"]
  variables:
    ARCH: arm64
  before_script:
    - source /root/.bashrc
    # Hack to work around the cloning issue with arm runners
    - mkdir -p $GOPATH/src/github.com/DataDog
    - cp -R $GOPATH/src/github.com/*/*/DataDog/datadog-agent $GOPATH/src/github.com/DataDog
    - cd $SRC_PATH
    - inv -e deps --no-checks --verbose --dep-vendor-only
  script:
    - inv -e dogstatsd.build --major-version 7
    - $S3_CP_CMD $SRC_PATH/$DOGSTATSD_BINARIES_DIR/dogstatsd $S3_ARTIFACTS_URI/dogstatsd/dogstatsd.$ARCH

# build puppy agent for deb-x64, to make sure the build is not broken because of build flags
build_puppy_agent-deb_x64:
  stage: binary_build
  image: 486234852809.dkr.ecr.us-east-1.amazonaws.com/ci/datadog-agent-buildimages/deb_x64:$DATADOG_AGENT_BUILDIMAGES
  tags: [ "runner:main", "size:large" ]
  needs: ["fail_on_non_triggered_tag", "run_tests_deb-x64-py3"]
  before_script:
    - source /root/.bashrc && conda activate ddpy3
    - inv -e deps --verbose --dep-vendor-only --no-checks
  script:
    - inv -e agent.build --puppy --major-version 7
    - $S3_CP_CMD $SRC_PATH/$AGENT_BINARIES_DIR/agent $S3_ARTIFACTS_URI/puppy/agent

# build puppy agent for ARM, to make sure the build is not broken because of build targets
build_puppy_agent-deb_arm64:
  stage: binary_build
  image: 486234852809.dkr.ecr.us-east-1.amazonaws.com/ci/datadog-agent-buildimages/deb_arm64:$DATADOG_AGENT_BUILDIMAGES
  tags: ["runner:docker-arm", "platform:arm64"]
  needs: ["fail_on_non_triggered_tag", "run_tests_deb-x64-py3"]
  variables:
    ARCH: arm64
  before_script:
    - source /root/.bashrc
    # Hack to work around the cloning issue with arm runners
    - mkdir -p $GOPATH/src/github.com/DataDog
    - cp -R $GOPATH/src/github.com/*/*/DataDog/datadog-agent $GOPATH/src/github.com/DataDog
    - cd $SRC_PATH
    - inv -e deps --verbose --dep-vendor-only --no-checks
  script:
    - inv -e agent.build --puppy --major-version 7

.cluster_agent-build_common: &cluster_agent-build_common
  stage: binary_build
  needs: ["fail_on_non_triggered_tag", "run_dep_check_lock"]
  script:
    - inv -e cluster-agent.build
    - $S3_CP_CMD $SRC_PATH/$CLUSTER_AGENT_BINARIES_DIR/datadog-cluster-agent $S3_ARTIFACTS_URI/datadog-cluster-agent.$ARCH
    - $S3_CP_CMD $SRC_PATH/Dockerfiles/cluster-agent/datadog-cluster.yaml $S3_ARTIFACTS_URI/datadog-cluster.yaml

# build cluster-agent bin
cluster_agent-build_amd64:
  <<: *cluster_agent-build_common
  image: 486234852809.dkr.ecr.us-east-1.amazonaws.com/ci/datadog-agent-buildimages/deb_x64:$DATADOG_AGENT_BUILDIMAGES
  tags: [ "runner:main", "size:large" ]
  variables:
    ARCH: amd64
  before_script:
    - source /root/.bashrc && conda activate ddpy3
    - inv -e deps --no-checks --verbose --dep-vendor-only

cluster_agent-build_arm64:
  <<: *cluster_agent-build_common
  image: 486234852809.dkr.ecr.us-east-1.amazonaws.com/ci/datadog-agent-buildimages/deb_arm64:$DATADOG_AGENT_BUILDIMAGES
  tags: ["runner:docker-arm", "platform:arm64"]
  variables:
    ARCH: arm64
  before_script:
    - source /root/.bashrc
    # Hack to work around the cloning issue with arm runners
    - mkdir -p $GOPATH/src/github.com/DataDog
    - cp -R $GOPATH/src/github.com/*/*/DataDog/datadog-agent $GOPATH/src/github.com/DataDog
    - cd $SRC_PATH
    - inv -e deps --no-checks --verbose --dep-vendor-only



#
# integration_test
#

# run benchmarks on deb
# run_benchmarks-deb_x64:
#   stage: integration_test
#   image: 486234852809.dkr.ecr.us-east-1.amazonaws.com/ci/datadog-agent-buildimages/deb_x64:$DATADOG_AGENT_BUILDIMAGES
#   allow_failure: true  # FIXME: this was set to true to temporarily unblock the pipeline
#   tags: [ "runner:main", "size:large" ]
#   script:
#     - inv -e bench.aggregator
#     # FIXME: in our docker image, non ascii characters printed by the benchmark
#     # make invoke traceback. For now, the workaround is to call the benchmarks
#     # manually
#     - inv -e bench.build-dogstatsd

#     - set +x # make sure we don't output the creds to the build log
#     - DD_AGENT_API_KEY=$(aws ssm get-parameter --region us-east-1 --name ci.datadog-agent.dd_agent_api_key --with-decryption --query "Parameter.Value" --out text)

#     # dogstatsd validation - not really benchmarking: gitlab isn't the right place to do this.
#     - ./bin/benchmarks/dogstatsd -pps=20000 -dur 30 -ser 5 -branch $DD_REPO_BRANCH_NAME -api-key $DD_AGENT_API_KEY
#   artifacts:
#     expire_in: 2 weeks
#     paths:
#       - benchmarks

# check the size of the static dogstatsd binary
run_dogstatsd_size_test:
  stage: integration_test
  needs: ["fail_on_non_triggered_tag", "build_dogstatsd_static-deb_x64"]
  image: 486234852809.dkr.ecr.us-east-1.amazonaws.com/ci/datadog-agent-buildimages/deb_x64:$DATADOG_AGENT_BUILDIMAGES
  tags: [ "runner:main", "size:large" ]
  before_script:
    - source /root/.bashrc && conda activate ddpy3
    # Disable global before_script
    - mkdir -p $STATIC_BINARIES_DIR
    - $S3_CP_CMD $S3_ARTIFACTS_URI/static/dogstatsd $STATIC_BINARIES_DIR/dogstatsd
  script:
    - inv -e dogstatsd.size-test --skip-build

# check the size of the static dogstatsd binary
run_dogstatsd_arm_size_test:
  stage: integration_test
  needs: ["fail_on_non_triggered_tag", "build_dogstatsd_static-deb_arm64"]
  image: 486234852809.dkr.ecr.us-east-1.amazonaws.com/ci/datadog-agent-buildimages/deb_arm64:$DATADOG_AGENT_ARMBUILDIMAGES
  tags: ["runner:docker-arm", "platform:arm64"]
  variables:
    ARCH: arm64
  before_script:
    - source /root/.bashrc
    # Disable global before_script
    - mkdir -p $STATIC_BINARIES_DIR
    - $S3_CP_CMD $S3_ARTIFACTS_URI/static/dogstatsd.$ARCH $STATIC_BINARIES_DIR/dogstatsd
  script:
    - inv -e dogstatsd.size-test --skip-build

.system-probe_build_common:
  before_script:
    # Hack to work around the cloning issue with arm runners
    - mkdir -p $GOPATH/src/github.com/DataDog
    - '[[ "$ARCH" == arm64 ]] && cp -R $GOPATH/src/github.com/*/*/DataDog/datadog-agent $GOPATH/src/github.com/DataDog'
    - cd $SRC_PATH
    - inv -e deps --no-checks --verbose --dep-vendor-only

  script:
    - inv -e system-probe.build --go-version=$SYSTEM_PROBE_GO_VERSION --no-with-bcc
    - inv -e system-probe.test --only-check-bpf-bytes
    - $S3_CP_CMD $SRC_PATH/$SYSTEM_PROBE_BINARIES_DIR/system-probe $S3_ARTIFACTS_URI/system-probe.$ARCH

build_system-probe-x64:
  stage: binary_build
  image: 486234852809.dkr.ecr.us-east-1.amazonaws.com/ci/datadog-agent-buildimages/system-probe_x64:$DATADOG_AGENT_SYSPROBE_BUILDIMAGES
  needs: ["fail_on_non_triggered_tag", "run_tests_deb-x64-py3"]
  tags: [ "runner:main", "size:large" ]
  extends: .system-probe_build_common
  variables:
    ARCH: amd64

build_system-probe-arm64:
  stage: binary_build
  image: 486234852809.dkr.ecr.us-east-1.amazonaws.com/ci/datadog-agent-buildimages/system-probe_arm64:$DATADOG_AGENT_SYSPROBE_BUILDIMAGES
  needs: ["fail_on_non_triggered_tag", "run_dep_check_lock"]
  tags: ["runner:docker-arm", "platform:arm64"]
  extends: .system-probe_build_common
  variables:
    ARCH: arm64

.system-probe_with-bcc_build_common:
  before_script:
    # Hack to work around the cloning issue with arm runners
    - mkdir -p $GOPATH/src/github.com/DataDog
    - '[[ "$ARCH" == arm64 ]] && cp -R $GOPATH/src/github.com/*/*/DataDog/datadog-agent $GOPATH/src/github.com/DataDog'
    - cd $SRC_PATH
    - inv -e deps --no-checks --verbose --dep-vendor-only
    # Retrieve libbcc from S3
    - $S3_CP_CMD $S3_ARTIFACTS_URI/libbcc-$ARCH.tar.xz /tmp/libbcc.tar.xz
    - mkdir -p /opt/datadog-agent/embedded
    - tar -xvf /tmp/libbcc.tar.xz -C /opt/datadog-agent/embedded

  script:
    - CGO_CFLAGS='-I/opt/datadog-agent/embedded/include' CGO_LDFLAGS='-Wl,-rpath,/opt/datadog-agent/embedded/lib -L/opt/datadog-agent/embedded/lib' inv -e system-probe.build --go-version=$SYSTEM_PROBE_GO_VERSION
    - CGO_CFLAGS='-I/opt/datadog-agent/embedded/include' CGO_LDFLAGS='-Wl,-rpath,/opt/datadog-agent/embedded/lib -L/opt/datadog-agent/embedded/lib' inv -e system-probe.test --only-check-bpf-bytes
    - $S3_CP_CMD $SRC_PATH/$SYSTEM_PROBE_BINARIES_DIR/system-probe $S3_ARTIFACTS_URI/system-probe.with-bcc.$ARCH

build_system-probe_with-bcc-x64:
  stage: binary_build
  image: 486234852809.dkr.ecr.us-east-1.amazonaws.com/ci/datadog-agent-buildimages/system-probe_x64:$DATADOG_AGENT_SYSPROBE_BUILDIMAGES
  needs: ["fail_on_non_triggered_tag", "build_libbcc_x64", "run_tests_deb-x64-py3"]
  tags: [ "runner:main", "size:large" ]
  extends: .system-probe_with-bcc_build_common
  variables:
    ARCH: amd64

build_system-probe_with-bcc-arm64:
  stage: binary_build
  image: 486234852809.dkr.ecr.us-east-1.amazonaws.com/ci/datadog-agent-buildimages/system-probe_arm64:$DATADOG_AGENT_SYSPROBE_BUILDIMAGES
  needs: ["fail_on_non_triggered_tag", "build_libbcc_arm64", "run_dep_check_lock"]
  tags: ["runner:docker-arm", "platform:arm64"]
  extends: .system-probe_with-bcc_build_common
  variables:
    ARCH: arm64

#
# package_build
#
#
.agent_build_common_deb: &agent_build_common_deb
  script:
    - echo "About to build for $RELEASE_VERSION"
    # remove artifacts from previous pipelines that may come from the cache
    - rm -rf $OMNIBUS_PACKAGE_DIR/*
    # Artifacts and cache must live within project directory but we run omnibus in a neutral directory.
    # Thus, we move the artifacts at the end in a gitlab-friendly dir.
    # Use --skip-deps since the deps are installed by `before_script`.
    - $S3_CP_CMD $S3_ARTIFACTS_URI/system-probe.${PACKAGE_ARCH} /tmp/system-probe
    - chmod 755 /tmp/system-probe
    - inv -e agent.omnibus-build --release-version "$RELEASE_VERSION" --major-version "$AGENT_MAJOR_VERSION" --python-runtimes "$PYTHON_RUNTIMES" --base-dir $OMNIBUS_BASE_DIR ${USE_S3_CACHING} --skip-deps --system-probe-bin=/tmp/system-probe --no-with-bcc
    - $S3_CP_CMD $OMNIBUS_BASE_DIR/pkg/datadog-agent_*_${PACKAGE_ARCH}.deb $S3_ARTIFACTS_URI/$DESTINATION_DEB
    - $S3_CP_CMD $OMNIBUS_BASE_DIR/pkg/datadog-agent-dbg_*_${PACKAGE_ARCH}.deb $S3_ARTIFACTS_URI/$DESTINATION_DBG_DEB
    - mkdir -p $OMNIBUS_PACKAGE_DIR && cp $OMNIBUS_BASE_DIR/pkg/datadog-agent*_${PACKAGE_ARCH}.deb{,.metadata.json} $OMNIBUS_PACKAGE_DIR
  # TODO: enabling the cache cause builds to be slower and slower on `master`. Re-enable once this is investigated/fixed
  # cache:
  #   # cache per branch
  #   key: $CI_COMMIT_REF_NAME
  #   paths:
  #     - $OMNIBUS_BASE_DIR
  artifacts:
    expire_in: 2 weeks
    paths:
      - $OMNIBUS_PACKAGE_DIR

.agent_with-bcc_build_common_deb: &agent_with-bcc_build_common_deb
  script:
    - echo "About to build for $RELEASE_VERSION"
    # remove artifacts from previous pipelines that may come from the cache
    - rm -rf $OMNIBUS_PACKAGE_DIR/*
    # Artifacts and cache must live within project directory but we run omnibus in a neutral directory.
    # Thus, we move the artifacts at the end in a gitlab-friendly dir.
    # Use --skip-deps since the deps are installed by `before_script`.
    - $S3_CP_CMD $S3_ARTIFACTS_URI/system-probe.with-bcc.${PACKAGE_ARCH} /tmp/system-probe
    - chmod 755 /tmp/system-probe
    - $S3_CP_CMD $S3_ARTIFACTS_URI/libbcc-${PACKAGE_ARCH}.tar.xz /tmp/libbcc.tar.xz
    - inv -e agent.omnibus-build --release-version "$RELEASE_VERSION" --major-version "$AGENT_MAJOR_VERSION" --python-runtimes "$PYTHON_RUNTIMES" --base-dir $OMNIBUS_BASE_DIR ${USE_S3_CACHING} --skip-deps --system-probe-bin=/tmp/system-probe --libbcc-tarball=/tmp/libbcc.tar.xz
    - $S3_CP_CMD $OMNIBUS_BASE_DIR/pkg/datadog-agent_*_${PACKAGE_ARCH}.deb $S3_ARTIFACTS_URI/$DESTINATION_DEB
    - $S3_CP_CMD $OMNIBUS_BASE_DIR/pkg/datadog-agent-dbg_*_${PACKAGE_ARCH}.deb $S3_ARTIFACTS_URI/$DESTINATION_DBG_DEB
    - mkdir -p $OMNIBUS_PACKAGE_DIR && cp $OMNIBUS_BASE_DIR/pkg/datadog-agent*_${PACKAGE_ARCH}.deb{,.metadata.json} $OMNIBUS_PACKAGE_DIR
  # TODO: enabling the cache cause builds to be slower and slower on `master`. Re-enable once this is investigated/fixed
  # cache:
  #   # cache per branch
  #   key: $CI_COMMIT_REF_NAME
  #   paths:
  #     - $OMNIBUS_BASE_DIR
  artifacts:
    expire_in: 2 weeks
    paths:
      - $OMNIBUS_PACKAGE_DIR

# build Agent package for deb-x64
agent_deb-x64-a6:
  stage: package_build
  image: 486234852809.dkr.ecr.us-east-1.amazonaws.com/ci/datadog-agent-buildimages/deb_x64:$DATADOG_AGENT_BUILDIMAGES
  tags: [ "runner:main", "size:2xlarge" ]
  needs: ["fail_on_non_triggered_tag", "run_tests_deb-x64-py2", "run_tests_deb-x64-py3", "build_system-probe-x64"]
  variables:
    AWS_CONTAINER_CREDENTIALS_RELATIVE_URI: /credentials
    CONDA_ENV: ddpy3
    AGENT_MAJOR_VERSION: 6
    PYTHON_RUNTIMES: '2,3'
    PACKAGE_ARCH: amd64
    DESTINATION_DEB: 'datadog-agent_6_amd64.deb'
    DESTINATION_DBG_DEB: 'datadog-agent-dbg_6_amd64.deb'
  before_script:
    - source /root/.bashrc && conda activate $CONDA_ENV
    - inv -e deps --no-checks --verbose --dep-vendor-only
    - export RELEASE_VERSION=$RELEASE_VERSION_6
  <<: *skip_when_unwanted_on_6
  <<: *agent_build_common_deb

agent_deb-x64-a7:
  stage: package_build
  image: 486234852809.dkr.ecr.us-east-1.amazonaws.com/ci/datadog-agent-buildimages/deb_x64:$DATADOG_AGENT_BUILDIMAGES
  tags: [ "runner:main", "size:2xlarge" ]
  needs: ["fail_on_non_triggered_tag", "run_tests_deb-x64-py3", "build_system-probe-x64"]
  variables:
    AWS_CONTAINER_CREDENTIALS_RELATIVE_URI: /credentials
    CONDA_ENV: ddpy3
    AGENT_MAJOR_VERSION: 7
    PYTHON_RUNTIMES: '3'
    PACKAGE_ARCH: amd64
    DESTINATION_DEB: 'datadog-agent_7_amd64.deb'
    DESTINATION_DBG_DEB: 'datadog-agent-dbg_7_amd64.deb'
  before_script:
    - source /root/.bashrc && conda activate $CONDA_ENV
    - inv -e deps --no-checks --verbose --dep-vendor-only
    - export RELEASE_VERSION=$RELEASE_VERSION_7
  <<: *skip_when_unwanted_on_7
  <<: *agent_build_common_deb

agent_with-bcc_deb-x64-a7:
  stage: package_build
  image: 486234852809.dkr.ecr.us-east-1.amazonaws.com/ci/datadog-agent-buildimages/deb_x64:$DATADOG_AGENT_BUILDIMAGES
  tags: [ "runner:main", "size:2xlarge" ]
  needs: ["fail_on_non_triggered_tag", "run_tests_deb-x64-py3", "build_system-probe_with-bcc-x64"]
  variables:
    AWS_CONTAINER_CREDENTIALS_RELATIVE_URI: /credentials
    CONDA_ENV: ddpy3
    AGENT_MAJOR_VERSION: 7
    PYTHON_RUNTIMES: '3'
    PACKAGE_ARCH: amd64
    DESTINATION_DEB: 'datadog-agent-with-bcc_7_amd64.deb'
    DESTINATION_DBG_DEB: 'datadog-agent-with-bcc-dbg_7_amd64.deb'
  before_script:
    - source /root/.bashrc && conda activate $CONDA_ENV
    - inv -e deps --no-checks --verbose --dep-vendor-only
    - export RELEASE_VERSION=$RELEASE_VERSION_7
  <<: *skip_when_unwanted_on_7
  <<: *agent_build_common_deb

agent_deb-arm-a6:
  stage: package_build
  needs: ["fail_on_non_triggered_tag", "run_dep_check_lock", "build_system-probe-arm64"]
  image: 486234852809.dkr.ecr.us-east-1.amazonaws.com/ci/datadog-agent-buildimages/deb_arm64:$DATADOG_AGENT_ARMBUILDIMAGES
  tags: ["runner:docker-arm", "platform:arm64"]
  variables:
    AGENT_MAJOR_VERSION: 6
    PYTHON_RUNTIMES: '2,3'
    PACKAGE_ARCH: arm64
    DESTINATION_DEB: 'datadog-agent_6_arm64.deb'
    DESTINATION_DBG_DEB: 'datadog-agent-dbg_6_arm64.deb'
  before_script:
    - source /root/.bashrc
    - inv -e deps --no-checks --verbose --dep-vendor-only
    - export RELEASE_VERSION=$RELEASE_VERSION_6
  <<: *skip_when_unwanted_on_6
  <<: *agent_build_common_deb

agent_deb-arm-a7:
  stage: package_build
  needs: ["fail_on_non_triggered_tag", "run_dep_check_lock", "build_system-probe-arm64"]
  image: 486234852809.dkr.ecr.us-east-1.amazonaws.com/ci/datadog-agent-buildimages/deb_arm64:$DATADOG_AGENT_ARMBUILDIMAGES
  tags: ["runner:docker-arm", "platform:arm64"]
  variables:
    AGENT_MAJOR_VERSION: 7
    PYTHON_RUNTIMES: '3'
    PACKAGE_ARCH: arm64
    DESTINATION_DEB: 'datadog-agent_7_arm64.deb'
    DESTINATION_DBG_DEB: 'datadog-agent-dbg_7_arm64.deb'
  before_script:
    - source /root/.bashrc
    - inv -e deps --no-checks --verbose --dep-vendor-only
    - export RELEASE_VERSION=$RELEASE_VERSION_7
  <<: *skip_when_unwanted_on_7
  <<: *agent_build_common_deb

# build Agent package for deb-x64
puppy_deb-x64:
  stage: package_build
  image: 486234852809.dkr.ecr.us-east-1.amazonaws.com/ci/datadog-agent-buildimages/deb_x64:$DATADOG_AGENT_BUILDIMAGES
  tags: [ "runner:main", "size:2xlarge" ]
  needs: ["fail_on_non_triggered_tag", "build_puppy_agent-deb_x64"]
  variables:
    AWS_CONTAINER_CREDENTIALS_RELATIVE_URI: /credentials
    PACKAGE_ARCH: amd64
  before_script:
    - source /root/.bashrc && conda activate ddpy3
    - inv -e deps --verbose --dep-vendor-only --no-checks
  <<: *skip_when_unwanted_on_7
  script:
    # remove artifacts from previous pipelines that may come from the cache
    - rm -rf $OMNIBUS_PACKAGE_DIR/*
    # Artifacts and cache must live within project directory but we run omnibus in a neutral directory.
    # Thus, we move the artifacts at the end in a gitlab-friendly dir.
    # Use --skip-deps since the deps are installed by `before_script`.
    - inv -e agent.omnibus-build --puppy --log-level debug --release-version "$RELEASE_VERSION_7" --major-version 7 --base-dir $OMNIBUS_BASE_DIR --skip-deps
    - find $OMNIBUS_BASE_DIR/pkg -name "datadog-puppy*_amd64.deb" -exec dpkg -c {} \;
    - $S3_CP_CMD $OMNIBUS_BASE_DIR/pkg/datadog-puppy*_amd64.deb $S3_ARTIFACTS_URI/datadog-puppy_amd64.deb
    - mkdir -p $OMNIBUS_PACKAGE_DIR && cp $OMNIBUS_BASE_DIR/pkg/datadog-puppy*_amd64.deb{,.metadata.json} $OMNIBUS_PACKAGE_DIR
  # TODO: enabling the cache cause builds to be slower and slower on `master`. Re-enable once this is investigated/fixed
  # cache:
  #   # cache per branch
  #   key: $CI_COMMIT_REF_NAME
  #   paths:
  #     - $OMNIBUS_BASE_DIR
  artifacts:
    expire_in: 2 weeks
    paths:
      - $OMNIBUS_PACKAGE_DIR

puppy_deb-arm64:
  stage: package_build
  image: 486234852809.dkr.ecr.us-east-1.amazonaws.com/ci/datadog-agent-buildimages/deb_arm64:$DATADOG_AGENT_ARMBUILDIMAGES
  tags: ["runner:docker-arm", "platform:arm64"]
  needs: [ "fail_on_non_triggered_tag", "build_puppy_agent-deb_arm64"]
  variables:
    AGENT_MAJOR_VERSION: 7
    PYTHON_RUNTIMES: '3'
  before_script:
    - source /root/.bashrc
    - inv -e deps --verbose --dep-vendor-only
    - export RELEASE_VERSION=$RELEASE_VERSION_7
  <<: *skip_when_unwanted_on_7
  script:
    # remove artifacts from previous pipelines that may come from the cache
    - rm -rf $OMNIBUS_PACKAGE_DIR/*
    # Artifacts and cache must live within project directory but we run omnibus in a neutral directory.
    # Thus, we move the artifacts at the end in a gitlab-friendly dir.
    # Use --skip-deps since the deps are installed by `before_script`.
    - inv -e agent.omnibus-build --puppy --log-level debug --release-version "$RELEASE_VERSION_7" --major-version 7 --base-dir $OMNIBUS_BASE_DIR --skip-deps
    - find $OMNIBUS_BASE_DIR/pkg
    - find $OMNIBUS_BASE_DIR/pkg -name "datadog-puppy*_arm64.deb" -exec dpkg -c {} \;
    - $S3_CP_CMD $OMNIBUS_BASE_DIR/pkg/datadog-puppy*_arm64.deb $S3_ARTIFACTS_URI/datadog-puppy_arm64.deb
    - mkdir -p $OMNIBUS_PACKAGE_DIR && cp $OMNIBUS_BASE_DIR/pkg/datadog-puppy*_arm64.deb{,.metadata.json} $OMNIBUS_PACKAGE_DIR
  # TODO: enabling the cache cause builds to be slower and slower on `master`. Re-enable once this is investigated/fixed
  # cache:
  #   # cache per branch
  #   key: $CI_COMMIT_REF_NAME
  #   paths:
  #     - $OMNIBUS_BASE_DIR
  artifacts:
    expire_in: 2 weeks
    paths:
      - $OMNIBUS_PACKAGE_DIR

puppy_rpm-x64:
  stage: package_build
  image: 486234852809.dkr.ecr.us-east-1.amazonaws.com/ci/datadog-agent-buildimages/rpm_x64:$DATADOG_AGENT_BUILDIMAGES
  tags: [ "runner:main", "size:2xlarge" ]
  needs: [ "fail_on_non_triggered_tag", "build_puppy_agent-deb_x64"]
  variables:
    AWS_CONTAINER_CREDENTIALS_RELATIVE_URI: /credentials
  before_script:
    - source /root/.bashrc && conda activate ddpy3
    - inv -e deps --verbose --dep-vendor-only --no-checks
  <<: *skip_when_unwanted_on_7
  script:
    # remove artifacts from previous pipelines that may come from the cache
    - rm -rf $OMNIBUS_PACKAGE_DIR/*
    # Artifacts and cache must live within project directory but we run omnibus in a neutral directory.
    # Thus, we move the artifacts at the end in a gitlab-friendly dir.
    # Use --skip-deps since the deps are installed by `before_script`.
    - set +x
    - RPM_GPG_KEY=$(aws ssm get-parameter --region us-east-1 --name ci.datadog-agent.rpm_signing_private_key_e09422b3 --with-decryption --query "Parameter.Value" --out text)
    - printf -- "$RPM_GPG_KEY" | gpg --import --batch
    - export RPM_SIGNING_PASSPHRASE=$(aws ssm get-parameter --region us-east-1 --name ci.datadog-agent.rpm_signing_key_passphrase_e09422b3 --with-decryption --query "Parameter.Value" --out text)
    - set -x

    - inv -e agent.omnibus-build --puppy --log-level debug --release-version "$RELEASE_VERSION_7" --major-version 7 --base-dir $OMNIBUS_BASE_DIR --skip-deps
    - mkdir -p $OMNIBUS_PACKAGE_DIR && cp $OMNIBUS_BASE_DIR/pkg/*.{rpm,metadata.json} $OMNIBUS_PACKAGE_DIR
  # TODO: enabling the cache cause builds to be slower and slower on `master`. Re-enable once this is investigated/fixed
  # cache:
  #   # cache per branch
  #   key: $CI_COMMIT_REF_NAME
  #   paths:
  #     - $OMNIBUS_BASE_DIR
  artifacts:
    expire_in: 2 weeks
    paths:
      - $OMNIBUS_PACKAGE_DIR

puppy_rpm-arm64:
  stage: package_build
  image: 486234852809.dkr.ecr.us-east-1.amazonaws.com/ci/datadog-agent-buildimages/rpm_arm64:$DATADOG_AGENT_ARMBUILDIMAGES
  tags: ["runner:docker-arm", "platform:arm64"]
  needs: [ "fail_on_non_triggered_tag", "build_puppy_agent-deb_arm64"]
  variables:
    AGENT_MAJOR_VERSION: 7
    PYTHON_RUNTIMES: '3'
  before_script:
    - source /root/.bashrc
    # Hack to work around the cloning issue with arm runners
    # - mkdir -p $GOPATH/src/github.com/DataDog
    # - cp -R $GOPATH/src/github.com/*/*/DataDog/datadog-agent $GOPATH/src/github.com/DataDog
    # - cd $SRC_PATH
    - inv -e deps --verbose --dep-vendor-only
    - export RELEASE_VERSION=$RELEASE_VERSION_7
  <<: *skip_when_unwanted_on_7
  script:
    - echo "About to build puppy for $RELEASE_VERSION"
    # remove artifacts from previous pipelines that may come from the cache
    - rm -rf $OMNIBUS_PACKAGE_DIR/*
    # Artifacts and cache must live within project directory but we run omnibus in a neutral directory.
    # Thus, we move the artifacts at the end in a gitlab-friendly dir.
    # Use --skip-deps since the deps are installed by `before_script`.
    - set +x
    - RPM_GPG_KEY=$(aws ssm get-parameter --region us-east-1 --name ci.datadog-agent.rpm_signing_private_key_e09422b3 --with-decryption --query "Parameter.Value" --out text)
    - printf -- "$RPM_GPG_KEY" | gpg --import --batch
    - export RPM_SIGNING_PASSPHRASE=$(aws ssm get-parameter --region us-east-1 --name ci.datadog-agent.rpm_signing_key_passphrase_e09422b3 --with-decryption --query "Parameter.Value" --out text)
    - set -x

    - inv -e agent.omnibus-build --puppy --log-level debug --release-version "$RELEASE_VERSION_7" --major-version 7 --base-dir $OMNIBUS_BASE_DIR --skip-deps
    - ls $OMNIBUS_BASE_DIR/pkg/
    - mkdir -p $OMNIBUS_PACKAGE_DIR && cp $OMNIBUS_BASE_DIR/pkg/*.{rpm,metadata.json} $OMNIBUS_PACKAGE_DIR
  # TODO: enabling the cache cause builds to be slower and slower on `master`. Re-enable once this is investigated/fixed
  # cache:
  #   # cache per branch
  #   key: $CI_COMMIT_REF_NAME
  #   paths:
  #     - $OMNIBUS_BASE_DIR
  artifacts:
    expire_in: 2 weeks
    paths:
      - $OMNIBUS_PACKAGE_DIR

.agent_build_common_rpm: &agent_build_common_rpm
  script:
    - echo "About to build for $RELEASE_VERSION"
    # remove artifacts from previous pipelines that may come from the cache
    - rm -rf $OMNIBUS_PACKAGE_DIR/*
    # Artifacts and cache must live within project directory but we run omnibus in a neutral directory.
    # Thus, we move the artifacts at the end in a gitlab-friendly dir.
    - set +x
    - RPM_GPG_KEY=$(aws ssm get-parameter --region us-east-1 --name ci.datadog-agent.rpm_signing_private_key_e09422b3 --with-decryption --query "Parameter.Value" --out text)
    - printf -- "$RPM_GPG_KEY" | gpg --import --batch
    - export RPM_SIGNING_PASSPHRASE=$(aws ssm get-parameter --region us-east-1 --name ci.datadog-agent.rpm_signing_key_passphrase_e09422b3 --with-decryption --query "Parameter.Value" --out text)
    - set -x

    # use --skip-deps since the deps are installed by `before_script`
    - $S3_CP_CMD $S3_ARTIFACTS_URI/system-probe.${PACKAGE_ARCH} /tmp/system-probe
    - chmod 755 /tmp/system-probe
    # - $S3_CP_CMD $S3_ARTIFACTS_URI/libbcc-${PACKAGE_ARCH}.tar.xz /tmp/libbcc.tar.xz
    - inv -e agent.omnibus-build --release-version "$RELEASE_VERSION" --major-version "$AGENT_MAJOR_VERSION" --python-runtimes "$PYTHON_RUNTIMES" --base-dir $OMNIBUS_BASE_DIR  ${USE_S3_CACHING} --skip-deps --system-probe-bin=/tmp/system-probe --no-with-bcc #--libbcc-tarball=/tmp/libbcc.tar.xz
    - find $OMNIBUS_BASE_DIR/pkg -type f -name '*.rpm' ! -name '*dbg*.rpm' -print0 | xargs -0 -I '{}' rpm -i '{}'
    - find $OMNIBUS_BASE_DIR/pkg -type f -name '*dbg*.rpm' -print0 | xargs -0 -I '{}' rpm -i '{}'
    - mkdir -p $OMNIBUS_PACKAGE_DIR && cp $OMNIBUS_BASE_DIR/pkg/*.{rpm,metadata.json} $OMNIBUS_PACKAGE_DIR
  # TODO: enabling the cache cause builds to be slower and slower on `master`. Re-enable once this is investigated/fixed
  # cache:
  #   # cache per branch
  #   key: $CI_COMMIT_REF_NAME
  #   paths:
  #     - $OMNIBUS_BASE_DIR
  artifacts:
    expire_in: 2 weeks
    paths:
      - $OMNIBUS_PACKAGE_DIR

# build Agent package for rpm-x64
agent_rpm-x64-a6:
  stage: package_build
  image: 486234852809.dkr.ecr.us-east-1.amazonaws.com/ci/datadog-agent-buildimages/rpm_x64:$DATADOG_AGENT_BUILDIMAGES
  tags: [ "runner:main", "size:2xlarge" ]
  needs: ["fail_on_non_triggered_tag", "run_tests_rpm-x64-py2", "run_tests_rpm-x64-py3", "build_system-probe-x64"]
  variables:
    AWS_CONTAINER_CREDENTIALS_RELATIVE_URI: /credentials
    AGENT_MAJOR_VERSION: 6
    PYTHON_RUNTIMES: '2,3'
    PACKAGE_ARCH: amd64
    CONDA_ENV: ddpy3
  before_script:
    - source /root/.bashrc && conda activate $CONDA_ENV
    - inv -e deps --no-checks --verbose --dep-vendor-only
    - export RELEASE_VERSION=$RELEASE_VERSION_6
  <<: *skip_when_unwanted_on_6
  <<: *agent_build_common_rpm

# build Agent package for rpm-x64
agent_rpm-x64-a7:
  stage: package_build
  image: 486234852809.dkr.ecr.us-east-1.amazonaws.com/ci/datadog-agent-buildimages/rpm_x64:$DATADOG_AGENT_BUILDIMAGES
  tags: [ "runner:main", "size:2xlarge" ]
  needs: ["fail_on_non_triggered_tag", "run_tests_rpm-x64-py3", "build_system-probe-x64"]
  variables:
    AWS_CONTAINER_CREDENTIALS_RELATIVE_URI: /credentials
    AGENT_MAJOR_VERSION: 7
    PYTHON_RUNTIMES: '3'
    PACKAGE_ARCH: amd64
    CONDA_ENV: ddpy3
  before_script:
    - source /root/.bashrc && conda activate $CONDA_ENV
    - inv -e deps --no-checks --verbose --dep-vendor-only
    - export RELEASE_VERSION=$RELEASE_VERSION_7
  <<: *skip_when_unwanted_on_7
  <<: *agent_build_common_rpm

# build Agent package for rpm-arm64
agent_rpm-arm-a6:
  stage: package_build
  needs: ["fail_on_non_triggered_tag", "run_dep_check_lock", "build_system-probe-arm64"]
  image: 486234852809.dkr.ecr.us-east-1.amazonaws.com/ci/datadog-agent-buildimages/rpm_arm64:$DATADOG_AGENT_ARMBUILDIMAGES
  tags: ["runner:docker-arm", "platform:arm64"]
  variables:
    AGENT_MAJOR_VERSION: 6
    PYTHON_RUNTIMES: '2,3'
    PACKAGE_ARCH: arm64
  before_script:
    - source /root/.bashrc
    - inv -e deps --no-checks --verbose --dep-vendor-only
    - export RELEASE_VERSION=$RELEASE_VERSION_6
  <<: *skip_when_unwanted_on_6
  <<: *agent_build_common_rpm

# build Agent package for rpm-arm64
agent_rpm-arm-a7:
  stage: package_build
  needs: ["fail_on_non_triggered_tag", "run_dep_check_lock", "build_system-probe-arm64"]
  image: 486234852809.dkr.ecr.us-east-1.amazonaws.com/ci/datadog-agent-buildimages/rpm_arm64:$DATADOG_AGENT_ARMBUILDIMAGES
  tags: ["runner:docker-arm", "platform:arm64"]
  variables:
    AGENT_MAJOR_VERSION: 7
    PYTHON_RUNTIMES: '3'
    PACKAGE_ARCH: arm64
  before_script:
    - source /root/.bashrc
    - inv -e deps --no-checks --verbose --dep-vendor-only
    - export RELEASE_VERSION=$RELEASE_VERSION_7
  <<: *skip_when_unwanted_on_7
  <<: *agent_build_common_rpm


.agent_build_common_suse_rpm: &agent_build_common_suse_rpm
  script:
    - echo "About to build for $RELEASE_VERSION"
    # remove artifacts from previous pipelines that may come from the cache
    - rm -rf $OMNIBUS_PACKAGE_DIR_SUSE/*
    # Artifacts and cache must live within project directory but we run omnibus in a neutral directory.
    # Thus, we move the artifacts at the end in a gitlab-friendly dir.
    - set +x
    - RPM_GPG_KEY=$(aws ssm get-parameter --region us-east-1 --name ci.datadog-agent.rpm_signing_private_key_e09422b3 --with-decryption --query "Parameter.Value" --out text)
    - printf -- "$RPM_GPG_KEY" | gpg --import --batch
    - export RPM_SIGNING_PASSPHRASE=$(aws ssm get-parameter --region us-east-1 --name ci.datadog-agent.rpm_signing_key_passphrase_e09422b3 --with-decryption --query "Parameter.Value" --out text)
    - set -x
    # use --skip-deps since the deps are installed by `before_script`
    - $S3_CP_CMD $S3_ARTIFACTS_URI/system-probe.${PACKAGE_ARCH} /tmp/system-probe
    - chmod 755 /tmp/system-probe
    # - $S3_CP_CMD $S3_ARTIFACTS_URI/libbcc-${PACKAGE_ARCH}.tar.xz /tmp/libbcc.tar.xz
    - inv -e agent.omnibus-build --release-version "$RELEASE_VERSION" --major-version "$AGENT_MAJOR_VERSION" --python-runtimes "$PYTHON_RUNTIMES" --base-dir $OMNIBUS_BASE_DIR_SUSE ${USE_S3_CACHING} --skip-deps --system-probe-bin=/tmp/system-probe --no-with-bcc #--libbcc-tarball=/tmp/libbcc.tar.xz
    - find $OMNIBUS_BASE_DIR_SUSE/pkg -type f -name '*.rpm' ! -name '*dbg*.rpm' -print0 | xargs -0 -I '{}' zypper in '{}'
    - find $OMNIBUS_BASE_DIR_SUSE/pkg -type f -name '*dbg*.rpm' -print0 | xargs -0 -I '{}' zypper in '{}'
    - mkdir -p $OMNIBUS_PACKAGE_DIR_SUSE && cp $OMNIBUS_BASE_DIR_SUSE/pkg/*.{rpm,metadata.json} $OMNIBUS_PACKAGE_DIR_SUSE
    # FIXME: skip the installation step until we fix the preinst/postinst scripts in the rpm package
    # to also work with SUSE11
    # - rpm -i $OMNIBUS_PACKAGE_DIR_SUSE/*.rpm
  # TODO: enabling the cache cause builds to be slower and slower on `master`. Re-enable once this is investigated/fixed
  # cache:
  #   # cache per branch
  #   key: $CI_COMMIT_REF_NAME
  #   paths:
  #     - $OMNIBUS_BASE_DIR_SUSE
  artifacts:
    expire_in: 2 weeks
    paths:
      - $OMNIBUS_PACKAGE_DIR_SUSE

# build Agent package for suse-x64
agent_suse-x64-a6:
  stage: package_build
  needs: ["fail_on_non_triggered_tag", "run_tests_rpm-x64-py2", "run_tests_rpm-x64-py3", "build_system-probe-x64"]
  image: 486234852809.dkr.ecr.us-east-1.amazonaws.com/ci/datadog-agent-builders/suse_x64:$DATADOG_AGENT_BUILDERS
  tags: [ "runner:main", "size:2xlarge" ]
  variables:
    AWS_CONTAINER_CREDENTIALS_RELATIVE_URI: /credentials
    AGENT_MAJOR_VERSION: 6
    PYTHON_RUNTIMES: '2,3'
    PACKAGE_ARCH: amd64
  before_script:
    - export RELEASE_VERSION=$RELEASE_VERSION_6
    - inv -e deps --no-checks --verbose --dep-vendor-only
  <<: *skip_when_unwanted_on_6
  <<: *agent_build_common_suse_rpm

# build Agent package for suse-x64
agent_suse-x64-a7:
  stage: package_build
  needs: ["fail_on_non_triggered_tag", "run_tests_rpm-x64-py3", "build_system-probe-x64"]
  image: 486234852809.dkr.ecr.us-east-1.amazonaws.com/ci/datadog-agent-builders/suse_x64:$DATADOG_AGENT_BUILDERS
  tags: [ "runner:main", "size:2xlarge" ]
  variables:
    AWS_CONTAINER_CREDENTIALS_RELATIVE_URI: /credentials
    AGENT_MAJOR_VERSION: 7
    PYTHON_RUNTIMES: '3'
    PACKAGE_ARCH: amd64
  before_script:
    - export RELEASE_VERSION=$RELEASE_VERSION_7
    - inv -e deps --no-checks --verbose --dep-vendor-only
  <<: *skip_when_unwanted_on_7
  <<: *agent_build_common_suse_rpm

# cloudfoundry puppy build/windows
windows_zip_agent_binaries_x64-a7:
  stage: package_build
  tags: ["runner:windows-docker", "windowsversion:1809"]
  needs: ["fail_on_non_triggered_tag", "run_dep_check_lock"]
  variables:
    ARCH: "x64"
    AGENT_MAJOR_VERSION: 7
    OMNIBUS_TARGET: agent_binaries
  before_script:
    - set RELEASE_VERSION $RELEASE_VERSION_7
  script:
    - if (Test-Path .omnibus) { remove-item -recurse -force .omnibus }
    - if (Test-Path build-out) { remove-item -recurse -force build-out }
    - mkdir .omnibus\pkg
    - docker run --rm -m 4096M -v "$(Get-Location):c:\mnt" -e OMNIBUS_TARGET=${OMNIBUS_TARGET} -e WINDOWS_BUILDER=true -e RELEASE_VERSION="$RELEASE_VERSION" -e MAJOR_VERSION="$AGENT_MAJOR_VERSION" -e PY_RUNTIMES="$PYTHON_RUNTIMES" -e AWS_NETWORKING=true -e SIGN_WINDOWS=true -e TARGET_ARCH=x64 486234852809.dkr.ecr.us-east-1.amazonaws.com/ci/datadog-agent-buildimages/windows_${ARCH}:${Env:DATADOG_AGENT_WINBUILDIMAGES} c:\mnt\tasks\winbuildscripts\buildwin.bat
    - copy build-out\*.zip .omnibus\pkg
  artifacts:
    expire_in: 2 weeks
    paths:
      - .omnibus/pkg
  <<: *skip_when_unwanted_on_7

##
## windows dockerized builds
##

.windows_msi_base:
  stage: package_build
  needs: ["fail_on_non_triggered_tag", "run_dep_check_lock"]
  tags: ["runner:windows-docker", "windowsversion:1809"]
  # Unavailable on gitlab < 12.3
  # timeout: 2h 00m
  script:
    - if (Test-Path .omnibus) { remove-item -recurse -force .omnibus }
    - if (Test-Path build-out) { remove-item -recurse -force build-out }
    - mkdir .omnibus\pkg
    - docker run --rm -m 4096M -v "$(Get-Location):c:\mnt" -e CI_JOB_ID=${CI_JOB_ID} -e OMNIBUS_TARGET=${OMNIBUS_TARGET} -e WINDOWS_BUILDER=true -e RELEASE_VERSION="$RELEASE_VERSION" -e MAJOR_VERSION="$AGENT_MAJOR_VERSION" -e PY_RUNTIMES="$PYTHON_RUNTIMES" -e AWS_NETWORKING=true -e SIGN_WINDOWS=true -e TARGET_ARCH="$ARCH" 486234852809.dkr.ecr.us-east-1.amazonaws.com/ci/datadog-agent-buildimages/windows_${ARCH}:${Env:DATADOG_AGENT_WINBUILDIMAGES} c:\mnt\tasks\winbuildscripts\buildwin.bat
    - copy build-out\${CI_JOB_ID}\*.msi .omnibus\pkg
    - if (Test-Path build-out\${CI_JOB_ID}\*.zip) { copy build-out\${CI_JOB_ID}\*.zip .omnibus\pkg }
    - remove-item -recurse -force build-out\${CI_JOB_ID}
    - get-childitem build-out
    - get-childitem .omnibus\pkg
  artifacts:
    expire_in: 2 weeks
    paths:
      - .omnibus/pkg

.windows_main_agent_base:
  extends: .windows_msi_base
  variables:
    OMNIBUS_TARGET: main

windows_msi_x64-a7:
  extends: .windows_main_agent_base
  variables:
    ARCH: "x64"
    AGENT_MAJOR_VERSION: 7
    PYTHON_RUNTIMES: '3'
  before_script:
    - set RELEASE_VERSION $RELEASE_VERSION_7
  <<: *skip_when_unwanted_on_7

windows_msi_x86-a7:
  extends: .windows_main_agent_base
  allow_failure: true
  variables:
    ARCH: "x86"
    AGENT_MAJOR_VERSION: 7
    PYTHON_RUNTIMES: '3'
  before_script:
    - set RELEASE_VERSION $RELEASE_VERSION_7
  <<: *skip_when_unwanted_on_7
<<<<<<< HEAD
  #<<: *run_when_triggered_on_nightly_or_master
=======
  <<: *skip_when_triggered
>>>>>>> c4105496

windows_msi_x64-a6:
  extends: .windows_main_agent_base
  variables:
    ARCH: "x64"
    AGENT_MAJOR_VERSION: 6
    PYTHON_RUNTIMES: '2,3'
  before_script:
    - set RELEASE_VERSION $RELEASE_VERSION_6
  <<: *skip_when_unwanted_on_6

windows_msi_x86-a6:
  extends: .windows_main_agent_base
  allow_failure: true
  variables:
    ARCH: "x86"
    AGENT_MAJOR_VERSION: 6
    PYTHON_RUNTIMES: '2,3'
  before_script:
    - set RELEASE_VERSION $RELEASE_VERSION_6
  <<: *skip_when_unwanted_on_6
<<<<<<< HEAD
  #<<: *run_when_triggered_on_nightly_or_master
=======
  <<: *skip_when_triggered
>>>>>>> c4105496

.windows_puppy_agent_base:
  extends: .windows_msi_base
  variables:
    OMNIBUS_TARGET: puppy


# build dogstatsd package for Windows
windows_dsd_msi_x64-a7:
  extends: .windows_msi_base
  variables:
    ARCH: "x64"
    PYTHON_RUNTIMES: ""
    AGENT_MAJOR_VERSION: '7'
    OMNIBUS_TARGET: dogstatsd
  before_script:
    - set RELEASE_VERSION $RELEASE_VERSION_7
  <<: *skip_when_unwanted_on_7

windows_choco_7_x64:
  stage: image_build
  tags: ["runner:windows-docker", "windowsversion:1809"]
  needs: ["fail_on_non_triggered_tag", "windows_msi_x64-a7"]
  variables:
    ARCH: "x64"
  script:
    - copy .omnibus\pkg\*.msi chocolatey\tools\
    - docker run --rm -v "$(Get-Location):c:\mnt" 486234852809.dkr.ecr.us-east-1.amazonaws.com/ci/datadog-agent-builders/windows_1809_${ARCH}:${Env:DATADOG_AGENT_WINBUILDERS} c:\mnt\tasks\winbuildscripts\chocopack.bat
    - copy build-out\*.nupkg .omnibus\pkg
  artifacts:
    expire_in: 2 weeks
    paths:
      - .omnibus/pkg
  <<: *skip_when_unwanted_on_7

publish_choco_7_x64:
  stage: image_deploy
  tags: ["runner:windows-docker", "windowsversion:1809"]
  needs: ["fail_on_non_triggered_tag", "windows_choco_7_x64"]
  variables:
    ARCH: "x64"
  before_script:
    - $chocolateyApiKey = (aws ssm get-parameter --region us-east-1 --name ci.datadog-agent.chocolatey_api_key --with-decryption --query "Parameter.Value" --out text)
  script:
    - Get-ChildItem .omnibus\pkg
    - if (Test-Path nupkg) { remove-item -recurse -force nupkg }
    - mkdir nupkg
    - copy .omnibus\pkg\*.nupkg nupkg\
    - Get-ChildItem nupkg
    - docker run --rm -v "$(Get-Location):c:\mnt" -e CHOCOLATEY_API_KEY=${chocolateyApiKey} 486234852809.dkr.ecr.us-east-1.amazonaws.com/ci/datadog-agent-builders/windows_1809_${ARCH}:${Env:DATADOG_AGENT_WINBUILDERS} c:\mnt\tasks\winbuildscripts\chocopush.bat
  when: manual
  <<: *skip_when_unwanted_on_7

# build Agent package for android
agent_android_apk:
  stage: package_build
  image: 486234852809.dkr.ecr.us-east-1.amazonaws.com/ci/datadog-agent-builders/android_builder:$DATADOG_AGENT_BUILDERS
  tags: [ "runner:main", "size:large" ]
  variables:
    AWS_CONTAINER_CREDENTIALS_RELATIVE_URI: /credentials
  <<: *skip_when_unwanted_on_7
  <<: *skip_when_triggered
  before_script:
    - echo running android before_script
    - cd $SRC_PATH
    - pip install -U pip
    - pip install -r requirements.txt
    - inv -e deps --android --dep-vendor-only --no-checks
    # Some Android license has changed, we have to accept the new version.
    # But on top of that, there is a bug in sdkmanager not updating correctly
    # the existing license, so, we have to manually accept the new license.
    # https://issuetracker.google.com/issues/123054726
    # The real fix will be to change the builders
    - echo "24333f8a63b6825ea9c5514f83c2829b004d1fee" > "$ANDROID_HOME/licenses/android-sdk-license"
  script:
    # remove artifacts from previous pipelines that may come from the cache
    - rm -rf $OMNIBUS_PACKAGE_DIR/*
    # for now do the steps manually.  Should eventually move this to an invoke
    # task
    - inv -e android.build --major-version 7
    - mkdir -p $OMNIBUS_PACKAGE_DIR
    - cp ./bin/agent/ddagent-*-unsigned.apk $OMNIBUS_PACKAGE_DIR
  artifacts:
    expire_in: 2 weeks
    paths:
      - $OMNIBUS_PACKAGE_DIR

# build Dogstastd package for deb-x64
dogstatsd_deb-x64:
  stage: package_build
  image: 486234852809.dkr.ecr.us-east-1.amazonaws.com/ci/datadog-agent-buildimages/deb_x64:$DATADOG_AGENT_BUILDIMAGES
  tags: [ "runner:main", "size:large" ]
  needs: ["fail_on_non_triggered_tag", "build_dogstatsd-deb_x64"]
  <<: *skip_when_unwanted_on_7
  variables:
    AWS_CONTAINER_CREDENTIALS_RELATIVE_URI: /credentials
  before_script:
    - source /root/.bashrc && conda activate ddpy3
    - inv -e deps --no-checks --verbose --dep-vendor-only
  script:
    # remove artifacts from previous pipelines that may come from the cache
    - rm -rf $OMNIBUS_PACKAGE_DIR/*
    # Artifacts and cache must live within project directory but we run omnibus in a neutral directory.
    # Thus, we move the artifacts at the end in a gitlab-friendly dir.
    # Use --skip-deps since the deps are installed by `before_script`.
    - inv -e dogstatsd.omnibus-build --release-version "$RELEASE_VERSION_7" --major-version 7 --base-dir $OMNIBUS_BASE_DIR ${USE_S3_CACHING} --skip-deps
    - find $OMNIBUS_BASE_DIR/pkg -name "datadog-dogstatsd*_amd64.deb" -exec dpkg -c {} \;
    - $S3_CP_CMD $OMNIBUS_BASE_DIR/pkg/datadog-dogstatsd*_amd64.deb $S3_ARTIFACTS_URI/datadog-dogstatsd_amd64.deb
    - mkdir -p $OMNIBUS_PACKAGE_DIR && cp $OMNIBUS_BASE_DIR/pkg/datadog-dogstatsd*_amd64.deb{,.metadata.json} $OMNIBUS_PACKAGE_DIR
  # TODO: enabling the cache cause builds to be slower and slower on `master`. Re-enable once this is investigated/fixed
  # cache:
  #   # cache per branch
  #   key: $CI_COMMIT_REF_NAME
  #   paths:
  #     - $OMNIBUS_BASE_DIR
  artifacts:
    expire_in: 2 weeks
    paths:
      - $OMNIBUS_PACKAGE_DIR

# build Dogstastd package for rpm-x64
dogstatsd_rpm-x64:
  stage: package_build
  image: 486234852809.dkr.ecr.us-east-1.amazonaws.com/ci/datadog-agent-buildimages/rpm_x64:$DATADOG_AGENT_BUILDIMAGES
  tags: [ "runner:main", "size:large" ]
  needs: ["fail_on_non_triggered_tag", "build_dogstatsd-deb_x64"]
  <<: *skip_when_unwanted_on_7
  variables:
    AWS_CONTAINER_CREDENTIALS_RELATIVE_URI: /credentials
  before_script:
    - source /root/.bashrc && conda activate ddpy3
    - inv -e deps --no-checks --verbose --dep-vendor-only
  script:
    # remove artifacts from previous pipelines that may come from the cache
    - rm -rf $OMNIBUS_PACKAGE_DIR/*
    # Artifacts and cache must live within project directory but we run omnibus
    # from the GOPATH (see above). We then call `invoke` passing --base-dir,
    # pointing to a gitlab-friendly location.
    - set +x
    - RPM_GPG_KEY=$(aws ssm get-parameter --region us-east-1 --name ci.datadog-agent.rpm_signing_private_key --with-decryption --query "Parameter.Value" --out text)
    - printf -- "$RPM_GPG_KEY" | gpg --import --batch
    - export RPM_SIGNING_PASSPHRASE=$(aws ssm get-parameter --region us-east-1 --name ci.datadog-agent.rpm_signing_key_passphrase --with-decryption --query "Parameter.Value" --out text)
    - set -x
    # Use --skip-deps since the deps are installed by `before_script`.
    - inv -e dogstatsd.omnibus-build --release-version "$RELEASE_VERSION_7" --major-version 7 --base-dir $OMNIBUS_BASE_DIR ${USE_S3_CACHING} --skip-deps
    - find $OMNIBUS_BASE_DIR/pkg -type f -name '*.rpm' -print0 | sort -z | xargs -0 -I '{}' rpm -i '{}'
    - mkdir -p $OMNIBUS_PACKAGE_DIR && cp $OMNIBUS_BASE_DIR/pkg/*.{rpm,metadata.json} $OMNIBUS_PACKAGE_DIR
  # TODO: enabling the cache cause builds to be slower and slower on `master`. Re-enable once this is investigated/fixed
  # cache:
  #   # cache per branch
  #   key: $CI_COMMIT_REF_NAME
  #   paths:
  #     - $OMNIBUS_BASE_DIR
  artifacts:
    expire_in: 2 weeks
    paths:
      - $OMNIBUS_PACKAGE_DIR


# build Dogstastd package for rpm-x64
dogstatsd_suse-x64:
  stage: package_build
  image: 486234852809.dkr.ecr.us-east-1.amazonaws.com/ci/datadog-agent-builders/suse_x64:$DATADOG_AGENT_BUILDERS
  tags: [ "runner:main", "size:large" ]
  needs: ["fail_on_non_triggered_tag", "build_dogstatsd-deb_x64"]
  <<: *skip_when_unwanted_on_7
  variables:
    AWS_CONTAINER_CREDENTIALS_RELATIVE_URI: /credentials
  before_script:
    - inv -e deps --no-checks --dep-vendor-only
  script:
    # remove artifacts from previous pipelines that may come from the cache
    - rm -rf $OMNIBUS_PACKAGE_DIR/*
    # Artifacts and cache must live within project directory but we run omnibus
    # from the GOPATH (see above). We then call `invoke` passing --base-dir,
    # pointing to a gitlab-friendly location.
    - set +x
    - RPM_GPG_KEY=$(aws ssm get-parameter --region us-east-1 --name ci.datadog-agent.rpm_signing_private_key --with-decryption --query "Parameter.Value" --out text)
    - printf -- "$RPM_GPG_KEY" | gpg --import --batch
    - export RPM_SIGNING_PASSPHRASE=$(aws ssm get-parameter --region us-east-1 --name ci.datadog-agent.rpm_signing_key_passphrase --with-decryption --query "Parameter.Value" --out text)
    - set -x
    # Use --skip-deps since the deps are installed by `before_script`.
    - inv -e dogstatsd.omnibus-build --release-version "$RELEASE_VERSION_7" --major-version 7 --base-dir $OMNIBUS_BASE_DIR_SUSE ${USE_S3_CACHING} --skip-deps
    - find $OMNIBUS_BASE_DIR_SUSE/pkg -type f -name '*.rpm' -print0 | sort -z | xargs -0 -I '{}' rpm -i '{}'
    - mkdir -p $OMNIBUS_PACKAGE_DIR_SUSE && cp $OMNIBUS_BASE_DIR_SUSE/pkg/*.{rpm,metadata.json} $OMNIBUS_PACKAGE_DIR_SUSE
  # TODO: enabling the cache cause builds to be slower and slower on `master`. Re-enable once this is investigated/fixed
  # cache:
  #   # cache per branch
  #   key: $CI_COMMIT_REF_NAME
  #   paths:
  #     - $OMNIBUS_BASE_DIR_SUSE
  artifacts:
    expire_in: 2 weeks
    paths:
      - $OMNIBUS_PACKAGE_DIR_SUSE

# deploy debian packages to apt staging repo
deploy_deb_testing-a6:
  stage: testkitchen_deploy
  needs: ["fail_on_non_triggered_tag", "agent_deb-x64-a6"]
  image: 486234852809.dkr.ecr.us-east-1.amazonaws.com/ci/datadog-agent-builders/deploy:$DATADOG_AGENT_BUILDERS
  before_script:
    - ls $OMNIBUS_PACKAGE_DIR
  <<: *run_only_when_testkitchen_triggered
  <<: *skip_when_unwanted_on_6
  tags: [ "runner:main", "size:large" ]
  variables:
    DD_PIPELINE_ID: $CI_PIPELINE_ID-a6
  script:
    - source /usr/local/rvm/scripts/rvm
    - rvm use 2.4

    - set +x # make sure we don't output the creds to the build log

    - APT_SIGNING_KEY_ID=$(aws ssm get-parameter --region us-east-1 --name ci.datadog-agent.apt_signing_key_id --with-decryption --query "Parameter.Value" --out text)
    - APT_SIGNING_PRIVATE_KEY_PART1=$(aws ssm get-parameter --region us-east-1 --name ci.datadog-agent.apt_signing_private_key_part1 --with-decryption --query "Parameter.Value" --out text)
    - APT_SIGNING_PRIVATE_KEY_PART2=$(aws ssm get-parameter --region us-east-1 --name ci.datadog-agent.apt_signing_private_key_part2 --with-decryption --query "Parameter.Value" --out text)
    - APT_SIGNING_KEY_PASSPHRASE=$(aws ssm get-parameter --region us-east-1 --name ci.datadog-agent.apt_signing_key_passphrase --with-decryption --query "Parameter.Value" --out text)

    - echo "$APT_SIGNING_KEY_ID"
    - printf -- "$APT_SIGNING_PRIVATE_KEY_PART1\n$APT_SIGNING_PRIVATE_KEY_PART2\n" | gpg --import --batch

    - echo "$APT_SIGNING_KEY_PASSPHRASE" | deb-s3 upload -c "pipeline-$DD_PIPELINE_ID" -m 6 -b $DEB_TESTING_S3_BUCKET -a amd64 --sign=$APT_SIGNING_KEY_ID --gpg_options="--passphrase-fd 0 --pinentry-mode loopback --batch --digest-algo SHA512" --preserve_versions --visibility public $OMNIBUS_PACKAGE_DIR/datadog-*_6*amd64.deb
    - echo "$APT_SIGNING_KEY_PASSPHRASE" | deb-s3 upload -c "pipeline-$DD_PIPELINE_ID" -m 6 -b $DEB_TESTING_S3_BUCKET -a x86_64 --sign=$APT_SIGNING_KEY_ID --gpg_options="--passphrase-fd 0 --pinentry-mode loopback --batch --digest-algo SHA512" --preserve_versions --visibility public $OMNIBUS_PACKAGE_DIR/datadog-*_6*amd64.deb

deploy_deb_testing-a7:
  stage: testkitchen_deploy
  needs: ["fail_on_non_triggered_tag", "agent_deb-x64-a7"]
  image: 486234852809.dkr.ecr.us-east-1.amazonaws.com/ci/datadog-agent-builders/deploy:$DATADOG_AGENT_BUILDERS
  before_script:
    - ls $OMNIBUS_PACKAGE_DIR
  <<: *run_only_when_testkitchen_triggered
  <<: *skip_when_unwanted_on_7
  tags: [ "runner:main", "size:large" ]
  variables:
    DD_PIPELINE_ID: $CI_PIPELINE_ID-a7
  script:
    - source /usr/local/rvm/scripts/rvm
    - rvm use 2.4

    - set +x # make sure we don't output the creds to the build log

    - APT_SIGNING_KEY_ID=$(aws ssm get-parameter --region us-east-1 --name ci.datadog-agent.apt_signing_key_id --with-decryption --query "Parameter.Value" --out text)
    - APT_SIGNING_PRIVATE_KEY_PART1=$(aws ssm get-parameter --region us-east-1 --name ci.datadog-agent.apt_signing_private_key_part1 --with-decryption --query "Parameter.Value" --out text)
    - APT_SIGNING_PRIVATE_KEY_PART2=$(aws ssm get-parameter --region us-east-1 --name ci.datadog-agent.apt_signing_private_key_part2 --with-decryption --query "Parameter.Value" --out text)
    - APT_SIGNING_KEY_PASSPHRASE=$(aws ssm get-parameter --region us-east-1 --name ci.datadog-agent.apt_signing_key_passphrase --with-decryption --query "Parameter.Value" --out text)

    - echo "$APT_SIGNING_KEY_ID"
    - printf -- "$APT_SIGNING_PRIVATE_KEY_PART1\n$APT_SIGNING_PRIVATE_KEY_PART2\n" | gpg --import --batch

    - echo "$APT_SIGNING_KEY_PASSPHRASE" | deb-s3 upload -c "pipeline-$DD_PIPELINE_ID" -m 7 -b $DEB_TESTING_S3_BUCKET -a amd64 --sign=$APT_SIGNING_KEY_ID --gpg_options="--passphrase-fd 0 --pinentry-mode loopback --batch --digest-algo SHA512" --preserve_versions --visibility public $OMNIBUS_PACKAGE_DIR/datadog-*_7*amd64.deb
    - echo "$APT_SIGNING_KEY_PASSPHRASE" | deb-s3 upload -c "pipeline-$DD_PIPELINE_ID" -m 7 -b $DEB_TESTING_S3_BUCKET -a x86_64 --sign=$APT_SIGNING_KEY_ID --gpg_options="--passphrase-fd 0 --pinentry-mode loopback --batch --digest-algo SHA512" --preserve_versions --visibility public $OMNIBUS_PACKAGE_DIR/datadog-*_7*amd64.deb


# deploy rpm packages to yum staging repo
deploy_rpm_testing-a6:
  <<: *run_only_when_testkitchen_triggered
  <<: *skip_when_unwanted_on_6
  stage: testkitchen_deploy
  needs: ["fail_on_non_triggered_tag", "agent_rpm-x64-a6"]
  image: 486234852809.dkr.ecr.us-east-1.amazonaws.com/ci/datadog-agent-builders/deploy:$DATADOG_AGENT_BUILDERS
  before_script:
    - ls $OMNIBUS_PACKAGE_DIR
  tags: [ "runner:main", "size:large" ]
  variables:
    DD_PIPELINE_ID: $CI_PIPELINE_ID-a6
  script:
    - source /usr/local/rvm/scripts/rvm
    - rvm use 2.4
    - mkdir -p ./rpmrepo/x86_64/
    - aws s3 sync s3://$RPM_TESTING_S3_BUCKET/pipeline-$DD_PIPELINE_ID/6 ./rpmrepo/
    - cp $OMNIBUS_PACKAGE_DIR/datadog-*-6.*x86_64.rpm ./rpmrepo/x86_64/
    - createrepo --update -v --checksum sha ./rpmrepo/x86_64
    - aws s3 sync ./rpmrepo/ s3://$RPM_TESTING_S3_BUCKET/pipeline-$DD_PIPELINE_ID/6 --grants read=uri=http://acs.amazonaws.com/groups/global/AllUsers full=id=3a6e02b08553fd157ae3fb918945dd1eaae5a1aa818940381ef07a430cf25732

deploy_rpm_testing-a7:
  <<: *run_only_when_testkitchen_triggered
  <<: *skip_when_unwanted_on_7
  stage: testkitchen_deploy
  needs: ["fail_on_non_triggered_tag", "agent_rpm-x64-a7"]
  image: 486234852809.dkr.ecr.us-east-1.amazonaws.com/ci/datadog-agent-builders/deploy:$DATADOG_AGENT_BUILDERS
  before_script:
    - ls $OMNIBUS_PACKAGE_DIR
  tags: [ "runner:main", "size:large" ]
  variables:
    DD_PIPELINE_ID: $CI_PIPELINE_ID-a7
  script:
    - source /usr/local/rvm/scripts/rvm
    - rvm use 2.4
    - mkdir -p ./rpmrepo/x86_64/
    - aws s3 sync s3://$RPM_TESTING_S3_BUCKET/pipeline-$DD_PIPELINE_ID/7 ./rpmrepo/
    - cp $OMNIBUS_PACKAGE_DIR/datadog-*-7.*x86_64.rpm ./rpmrepo/x86_64/
    - createrepo --update -v --checksum sha ./rpmrepo/x86_64
    - aws s3 sync ./rpmrepo/ s3://$RPM_TESTING_S3_BUCKET/pipeline-$DD_PIPELINE_ID/7 --grants read=uri=http://acs.amazonaws.com/groups/global/AllUsers full=id=3a6e02b08553fd157ae3fb918945dd1eaae5a1aa818940381ef07a430cf25732

# deploy rpm packages to yum staging repo
deploy_suse_rpm_testing-a6:
  <<: *run_only_when_testkitchen_triggered
  <<: *skip_when_unwanted_on_6
  stage: testkitchen_deploy
  needs: ["fail_on_non_triggered_tag", "agent_suse-x64-a6"]
  image: 486234852809.dkr.ecr.us-east-1.amazonaws.com/ci/datadog-agent-builders/deploy:$DATADOG_AGENT_BUILDERS
  before_script:
    - ls $OMNIBUS_PACKAGE_DIR_SUSE
  tags: [ "runner:main", "size:large" ]
  variables:
    DD_PIPELINE_ID: $CI_PIPELINE_ID-a6
  script:
    - source /usr/local/rvm/scripts/rvm
    - rvm use 2.4
    - mkdir -p ./rpmrepo/suse/x86_64/
    - aws s3 sync s3://$RPM_TESTING_S3_BUCKET/suse/pipeline-$DD_PIPELINE_ID/6 ./rpmrepo/suse
    - cp $OMNIBUS_PACKAGE_DIR_SUSE/datadog-*-6.*x86_64.rpm ./rpmrepo/suse/x86_64/
    - createrepo --update -v --checksum sha ./rpmrepo/suse/x86_64
    - aws s3 sync ./rpmrepo/suse/ s3://$RPM_TESTING_S3_BUCKET/suse/pipeline-$DD_PIPELINE_ID/6 --grants read=uri=http://acs.amazonaws.com/groups/global/AllUsers full=id=3a6e02b08553fd157ae3fb918945dd1eaae5a1aa818940381ef07a430cf25732

deploy_suse_rpm_testing-a7:
  <<: *run_only_when_testkitchen_triggered
  <<: *skip_when_unwanted_on_7
  stage: testkitchen_deploy
  needs: ["fail_on_non_triggered_tag", "agent_suse-x64-a7"]
  image: 486234852809.dkr.ecr.us-east-1.amazonaws.com/ci/datadog-agent-builders/deploy:$DATADOG_AGENT_BUILDERS
  before_script:
    - ls $OMNIBUS_PACKAGE_DIR_SUSE
  tags: [ "runner:main", "size:large" ]
  variables:
    DD_PIPELINE_ID: $CI_PIPELINE_ID-a7
  script:
    - source /usr/local/rvm/scripts/rvm
    - rvm use 2.4
    - mkdir -p ./rpmrepo/suse/x86_64/
    - aws s3 sync s3://$RPM_TESTING_S3_BUCKET/suse/pipeline-$DD_PIPELINE_ID/7 ./rpmrepo/suse
    - cp $OMNIBUS_PACKAGE_DIR_SUSE/datadog-*-7.*x86_64.rpm ./rpmrepo/suse/x86_64/
    - createrepo --update -v --checksum sha ./rpmrepo/suse/x86_64
    - aws s3 sync ./rpmrepo/suse/ s3://$RPM_TESTING_S3_BUCKET/suse/pipeline-$DD_PIPELINE_ID/7 --grants read=uri=http://acs.amazonaws.com/groups/global/AllUsers full=id=3a6e02b08553fd157ae3fb918945dd1eaae5a1aa818940381ef07a430cf25732

# deploy windows packages to our testing bucket
deploy_windows_testing-a6:
  <<: *run_only_when_testkitchen_triggered
  <<: *skip_when_unwanted_on_6
  stage: testkitchen_deploy
  needs: ["fail_on_non_triggered_tag", "windows_msi_x64-a6"]
  image: 486234852809.dkr.ecr.us-east-1.amazonaws.com/ci/datadog-agent-builders/deploy:$DATADOG_AGENT_BUILDERS
  before_script:
    - ls $OMNIBUS_PACKAGE_DIR
  tags: [ "runner:main", "size:large" ]
  script:
    - $S3_CP_CMD --recursive --exclude "*" --include "datadog-agent-6.*.msi" $OMNIBUS_PACKAGE_DIR s3://$WIN_S3_BUCKET/$WINDOWS_TESTING_S3_BUCKET_A6 --grants read=uri=http://acs.amazonaws.com/groups/global/AllUsers full=id=3a6e02b08553fd157ae3fb918945dd1eaae5a1aa818940381ef07a430cf25732

deploy_windows_testing-a7:
  <<: *run_only_when_testkitchen_triggered
  <<: *skip_when_unwanted_on_7
  stage: testkitchen_deploy
  needs: ["fail_on_non_triggered_tag", "windows_msi_x64-a7"]
  image: 486234852809.dkr.ecr.us-east-1.amazonaws.com/ci/datadog-agent-builders/deploy:$DATADOG_AGENT_BUILDERS
  before_script:
    - ls $OMNIBUS_PACKAGE_DIR
  tags: [ "runner:main", "size:large" ]
  script:
    - $S3_CP_CMD --recursive --exclude "*" --include "datadog-agent-7.*.msi" $OMNIBUS_PACKAGE_DIR s3://$WIN_S3_BUCKET/$WINDOWS_TESTING_S3_BUCKET_A7 --grants read=uri=http://acs.amazonaws.com/groups/global/AllUsers full=id=3a6e02b08553fd157ae3fb918945dd1eaae5a1aa818940381ef07a430cf25732

#
# Kitchen Test Common templates
#

.kitchen_common: &kitchen_common
  <<: *run_only_when_testkitchen_triggered
  stage: testkitchen_testing
  image: 486234852809.dkr.ecr.us-east-1.amazonaws.com/ci/datadog-agent-builders/dd-agent-testing:$DATADOG_AGENT_BUILDERS
  artifacts:
    expire_in: 2 weeks
    when: always
    paths:
      - $CI_PROJECT_DIR/kitchen_logs
  tags: [ "runner:main", "size:large" ]
  retry: 1


# Kitchen: agents
# ---------------

.kitchen_agent_a6: &kitchen_agent_a6
  <<: *kitchen_common
  <<: *skip_when_unwanted_on_6
  variables:
    AGENT_MAJOR_VERSION: 6
    DD_PIPELINE_ID: $CI_PIPELINE_ID-a6

.kitchen_agent_a7: &kitchen_agent_a7
  <<: *kitchen_common
  <<: *skip_when_unwanted_on_7
  variables:
    AGENT_MAJOR_VERSION: 7
    DD_PIPELINE_ID: $CI_PIPELINE_ID-a7


# Kitchen: OSes
# -------------

.kitchen_os_windows: &kitchen_os_windows
  before_script: # Note: if you are changing this, remember to also change .kitchen_test_windows_installer, which has a copy of this with less TEST_PLATFORMS defined.
    - if [ $AGENT_MAJOR_VERSION == "7" ]; then export WINDOWS_TESTING_S3_BUCKET=$WINDOWS_TESTING_S3_BUCKET_A7; else export WINDOWS_TESTING_S3_BUCKET=$WINDOWS_TESTING_S3_BUCKET_A6; fi
    - rsync -azr --delete ./ $SRC_PATH
    - export TEST_PLATFORMS="win2008r2,id,/subscriptions/8c56d827-5f07-45ce-8f2b-6c5001db5c6f/resourceGroups/kitchen-test-images/providers/Microsoft.Compute/galleries/kitchenimages/images/Windows2008-R2-SP1/versions/1.0.0"
    - export TEST_PLATFORMS="$TEST_PLATFORMS|win2012,urn,MicrosoftWindowsServer:WindowsServer:2012-Datacenter:3.127.20190603"
    - export TEST_PLATFORMS="$TEST_PLATFORMS|win2012r2,urn,MicrosoftWindowsServer:WindowsServer:2012-R2-Datacenter:4.127.20190603"
    - export TEST_PLATFORMS="$TEST_PLATFORMS|win2016,urn,MicrosoftWindowsServer:WindowsServer:2016-Datacenter-Server-Core:2016.127.20190603"
    - export TEST_PLATFORMS="$TEST_PLATFORMS|win2019,urn,MicrosoftWindowsServer:WindowsServer:2019-Datacenter-Core:2019.0.20190603"
    - cd $DD_AGENT_TESTING_DIR
    - bash -l tasks/kitchen_setup.sh

.kitchen_os_centos: &kitchen_os_centos
  before_script:
    - rsync -azr --delete ./ $SRC_PATH
    - export TEST_PLATFORMS="centos-69,urn,OpenLogic:CentOS:6.9:6.9.20180530"
    - export TEST_PLATFORMS="$TEST_PLATFORMS|centos-77,urn,OpenLogic:CentOS:7.7:7.7.201912090"
    - export TEST_PLATFORMS="$TEST_PLATFORMS|rhel-81,urn,RedHat:RHEL:8.1:8.1.2020020415"
    - cd $DD_AGENT_TESTING_DIR
    - bash -l tasks/kitchen_setup.sh

.kitchen_os_suse: &kitchen_os_suse
  before_script:
    - rsync -azr --delete ./ $SRC_PATH
    - export TEST_PLATFORMS="sles-11,urn,SUSE:SLES-BYOS:11-SP4:2019.12.05"
    - export TEST_PLATFORMS="$TEST_PLATFORMS|sles-12,urn,SUSE:SLES-BYOS:12-SP4:2019.11.13"
    - export TEST_PLATFORMS="$TEST_PLATFORMS|sles-15,urn,SUSE:SLES-BYOS:15:2019.11.15"
    - cd $DD_AGENT_TESTING_DIR
    - bash -l tasks/kitchen_setup.sh

.kitchen_os_debian: &kitchen_os_debian
  before_script:
    - rsync -azr --delete ./ $SRC_PATH
    - export TEST_PLATFORMS="debian-8,urn,credativ:Debian:8:8.20190313.0"
    - export TEST_PLATFORMS="$TEST_PLATFORMS|debian-9,urn,credativ:Debian:9:9.20190515.0"
    - export TEST_PLATFORMS="$TEST_PLATFORMS|debian-10,urn,Debian:debian-10:10:0.20190709.401"
    - cd $DD_AGENT_TESTING_DIR
    - bash -l tasks/kitchen_setup.sh

.kitchen_os_ubuntu: &kitchen_os_ubuntu
  before_script:
    - rsync -azr --delete ./ $SRC_PATH
    - export TEST_PLATFORMS="ubuntu-14-04,urn,Canonical:UbuntuServer:14.04.5-LTS:14.04.201905140"
    - export TEST_PLATFORMS="$TEST_PLATFORMS|ubuntu-16-04,urn,Canonical:UbuntuServer:16.04.0-LTS:16.04.201906170"
    - export TEST_PLATFORMS="$TEST_PLATFORMS|ubuntu-18-04,urn,Canonical:UbuntuServer:18.04-LTS:18.04.201906040"
    - cd $DD_AGENT_TESTING_DIR
    - bash -l tasks/kitchen_setup.sh



# Kitchen: tests
# --------------

.kitchen_test_chef: &kitchen_test_chef
  script:
    - AZURE_LOCATION='North Central US' bash -l tasks/run-test-kitchen.sh chef-test $AGENT_MAJOR_VERSION

.kitchen_test_step_by_step: &kitchen_test_step_by_step
  script:
    - AZURE_LOCATION='Central US' bash -l tasks/run-test-kitchen.sh step-by-step-test $AGENT_MAJOR_VERSION

.kitchen_test_install_script: &kitchen_test_install_script
  script:
    - AZURE_LOCATION='South Central US' bash -l tasks/run-test-kitchen.sh install-script-test $AGENT_MAJOR_VERSION

.kitchen_test_upgrade5: &kitchen_test_upgrade5
  script:
    - AZURE_LOCATION='Central US' bash -l tasks/run-test-kitchen.sh upgrade5-test $AGENT_MAJOR_VERSION

.kitchen_test_upgrade6: &kitchen_test_upgrade6
  script:
    - AZURE_LOCATION='South Central US' bash -l tasks/run-test-kitchen.sh upgrade6-test $AGENT_MAJOR_VERSION

.kitchen_test_upgrade7: &kitchen_test_upgrade7
  script:
    - AZURE_LOCATION='North Central US' bash -l tasks/run-test-kitchen.sh upgrade7-test $AGENT_MAJOR_VERSION

.kitchen_test_windows_installer: &kitchen_test_windows_installer
  before_script: # Override kitchen_os_windows default with a smaller set of TEST_PLATFORMS
    - if [ $AGENT_MAJOR_VERSION == "7" ]; then export WINDOWS_TESTING_S3_BUCKET=$WINDOWS_TESTING_S3_BUCKET_A7; else export WINDOWS_TESTING_S3_BUCKET=$WINDOWS_TESTING_S3_BUCKET_A6; fi
    - rsync -azr --delete ./ $SRC_PATH
    - export TEST_PLATFORMS="win2012,urn,MicrosoftWindowsServer:WindowsServer:2012-Datacenter:3.127.20190603"
    - cd $DD_AGENT_TESTING_DIR
    - bash -l tasks/kitchen_setup.sh
  script:
    - AZURE_LOCATION='North Central US' bash -l tasks/run-test-kitchen.sh windows-install-test $AGENT_MAJOR_VERSION



# Kitchen: scenarios (os * agent)
# -------------------------------

.kitchen_scenario_windows_a6: &kitchen_scenario_windows_a6
  <<: *kitchen_os_windows
  <<: *kitchen_agent_a6
  needs: ["fail_on_non_triggered_tag", "deploy_windows_testing-a6"]

.kitchen_scenario_windows_a7: &kitchen_scenario_windows_a7
  <<: *kitchen_os_windows
  <<: *kitchen_agent_a7
  needs: ["fail_on_non_triggered_tag", "deploy_windows_testing-a7"]

.kitchen_scenario_centos_a6: &kitchen_scenario_centos_a6
  <<: *kitchen_os_centos
  <<: *kitchen_agent_a6
  needs: ["fail_on_non_triggered_tag", "deploy_rpm_testing-a6"]

.kitchen_scenario_centos_a7: &kitchen_scenario_centos_a7
  <<: *kitchen_os_centos
  <<: *kitchen_agent_a7
  needs: ["fail_on_non_triggered_tag", "deploy_rpm_testing-a7"]

.kitchen_scenario_ubuntu_a6: &kitchen_scenario_ubuntu_a6
  <<: *kitchen_os_ubuntu
  <<: *kitchen_agent_a6
  needs: ["fail_on_non_triggered_tag", "deploy_deb_testing-a6"]

.kitchen_scenario_ubuntu_a7: &kitchen_scenario_ubuntu_a7
  <<: *kitchen_os_ubuntu
  <<: *kitchen_agent_a7
  needs: ["fail_on_non_triggered_tag", "deploy_deb_testing-a7"]

.kitchen_scenario_suse_a6: &kitchen_scenario_suse_a6
  <<: *kitchen_os_suse
  <<: *kitchen_agent_a6
  needs: ["fail_on_non_triggered_tag", "deploy_suse_rpm_testing-a6"]

.kitchen_scenario_suse_a7: &kitchen_scenario_suse_a7
  <<: *kitchen_os_suse
  <<: *kitchen_agent_a7
  needs: ["fail_on_non_triggered_tag", "deploy_suse_rpm_testing-a7"]

.kitchen_scenario_debian_a6: &kitchen_scenario_debian_a6
  <<: *kitchen_os_debian
  <<: *kitchen_agent_a6
  needs: ["fail_on_non_triggered_tag", "deploy_deb_testing-a6"]

.kitchen_scenario_debian_a7: &kitchen_scenario_debian_a7
  <<: *kitchen_os_debian
  <<: *kitchen_agent_a7
  needs: ["fail_on_non_triggered_tag", "deploy_deb_testing-a7"]



# Kitchen: final test matrix (tests * scenarios)
# ----------------------------------------------

# run dd-agent-testing for the windows installer
kitchen_windows_installer-a6:
  allow_failure: true
  <<: *kitchen_scenario_windows_a6
  <<: *kitchen_test_windows_installer
  retry: 0

kitchen_windows_installer-a7:
  allow_failure: true
  <<: *kitchen_scenario_windows_a7
  <<: *kitchen_test_windows_installer
  retry: 0

# run dd-agent-testing on windows
kitchen_windows_chef-a6:
  allow_failure: false
  <<: *kitchen_scenario_windows_a6
  <<: *kitchen_test_chef

kitchen_windows_chef-a7:
  allow_failure: false
  <<: *kitchen_scenario_windows_a7
  <<: *kitchen_test_chef

kitchen_windows_upgrade5-a6:
  allow_failure: false
  <<: *kitchen_scenario_windows_a6
  <<: *kitchen_test_upgrade5

kitchen_windows_upgrade5-a7:
  allow_failure: false
  <<: *kitchen_scenario_windows_a7
  <<: *kitchen_test_upgrade5

kitchen_windows_upgrade6-a6:
  allow_failure: false
  <<: *kitchen_scenario_windows_a6
  <<: *kitchen_test_upgrade6

kitchen_windows_upgrade6-a7:
  allow_failure: false
  <<: *kitchen_scenario_windows_a7
  <<: *kitchen_test_upgrade6

kitchen_windows_upgrade7-a7:
  allow_failure: false
  <<: *kitchen_scenario_windows_a7
  <<: *kitchen_test_upgrade7

# run dd-agent-testing on centos
kitchen_centos_chef-a6:
  allow_failure: false
  <<: *kitchen_scenario_centos_a6
  <<: *kitchen_test_chef

kitchen_centos_chef-a7:
  allow_failure: false
  <<: *kitchen_scenario_centos_a7
  <<: *kitchen_test_chef

kitchen_centos_install_script-a6:
  allow_failure: false
  <<: *kitchen_scenario_centos_a6
  <<: *kitchen_test_install_script

kitchen_centos_install_script-a7:
  allow_failure: false
  <<: *kitchen_scenario_centos_a7
  <<: *kitchen_test_install_script

kitchen_centos_step_by_step-a6:
  allow_failure: false
  <<: *kitchen_scenario_centos_a6
  <<: *kitchen_test_step_by_step

kitchen_centos_step_by_step-a7:
  allow_failure: false
  <<: *kitchen_scenario_centos_a7
  <<: *kitchen_test_step_by_step

kitchen_centos_upgrade5-a6:
  allow_failure: false
  <<: *kitchen_scenario_centos_a6
  <<: *kitchen_test_upgrade5

kitchen_centos_upgrade5-a7:
  allow_failure: false
  <<: *kitchen_scenario_centos_a7
  <<: *kitchen_test_upgrade5

kitchen_centos_upgrade6-a6:
  allow_failure: false
  <<: *kitchen_scenario_centos_a6
  <<: *kitchen_test_upgrade6

kitchen_centos_upgrade6-a7:
  allow_failure: false
  <<: *kitchen_scenario_centos_a7
  <<: *kitchen_test_upgrade6

kitchen_centos_upgrade7-a7:
  allow_failure: false
  <<: *kitchen_scenario_centos_a7
  <<: *kitchen_test_upgrade7

# run dd-agent-testing on ubuntu
# Could fail if we encounter the issue with apt locks/azure agent, but should be investigated if that's the case
kitchen_ubuntu_chef-a6:
  allow_failure: false
  <<: *kitchen_scenario_ubuntu_a6
  <<: *kitchen_test_chef

kitchen_ubuntu_chef-a7:
  allow_failure: false
  <<: *kitchen_scenario_ubuntu_a7
  <<: *kitchen_test_chef

kitchen_ubuntu_install_script-a6:
  allow_failure: false
  <<: *kitchen_scenario_ubuntu_a6
  <<: *kitchen_test_install_script

kitchen_ubuntu_install_script-a7:
  allow_failure: false
  <<: *kitchen_scenario_ubuntu_a7
  <<: *kitchen_test_install_script

kitchen_ubuntu_step_by_step-a6:
  allow_failure: false
  <<: *kitchen_scenario_ubuntu_a6
  <<: *kitchen_test_step_by_step

kitchen_ubuntu_step_by_step-a7:
  allow_failure: false
  <<: *kitchen_scenario_ubuntu_a7
  <<: *kitchen_test_step_by_step

kitchen_ubuntu_upgrade5-a6:
  allow_failure: false
  <<: *kitchen_scenario_ubuntu_a6
  <<: *kitchen_test_upgrade5

kitchen_ubuntu_upgrade5-a7:
  allow_failure: false
  <<: *kitchen_scenario_ubuntu_a7
  <<: *kitchen_test_upgrade5

kitchen_ubuntu_upgrade6-a6:
  allow_failure: false
  <<: *kitchen_scenario_ubuntu_a6
  <<: *kitchen_test_upgrade6

kitchen_ubuntu_upgrade6-a7:
  allow_failure: false
  <<: *kitchen_scenario_ubuntu_a7
  <<: *kitchen_test_upgrade6

kitchen_ubuntu_upgrade7-a7:
  allow_failure: false
  <<: *kitchen_scenario_ubuntu_a7
  <<: *kitchen_test_upgrade7

# run dd-agent-testing on suse
kitchen_suse_chef-a6:
  allow_failure: false
  <<: *kitchen_scenario_suse_a6
  <<: *kitchen_test_chef

kitchen_suse_chef-a7:
  allow_failure: false
  <<: *kitchen_scenario_suse_a7
  <<: *kitchen_test_chef

kitchen_suse_install_script-a6:
  allow_failure: false
  <<: *kitchen_scenario_suse_a6
  <<: *kitchen_test_install_script

kitchen_suse_install_script-a7:
  allow_failure: false
  <<: *kitchen_scenario_suse_a7
  <<: *kitchen_test_install_script

kitchen_suse_step_by_step-a6:
  allow_failure: false
  <<: *kitchen_scenario_suse_a6
  <<: *kitchen_test_step_by_step

kitchen_suse_step_by_step-a7:
  allow_failure: false
  <<: *kitchen_scenario_suse_a7
  <<: *kitchen_test_step_by_step

kitchen_suse_upgrade5-a6:
  allow_failure: false
  <<: *kitchen_scenario_suse_a6
  <<: *kitchen_test_upgrade5

kitchen_suse_upgrade5-a7:
  allow_failure: false
  <<: *kitchen_scenario_suse_a7
  <<: *kitchen_test_upgrade5

kitchen_suse_upgrade6-a6:
  allow_failure: false
  <<: *kitchen_scenario_suse_a6
  <<: *kitchen_test_upgrade6

kitchen_suse_upgrade6-a7:
  allow_failure: false
  <<: *kitchen_scenario_suse_a7
  <<: *kitchen_test_upgrade6

kitchen_suse_upgrade7-a7:
  allow_failure: false
  <<: *kitchen_scenario_suse_a7
  <<: *kitchen_test_upgrade7

# run dd-agent-testing on debian
# Could fail if we encounter the issue with apt locks/azure agent, but should be investigated if that's the case
kitchen_debian_chef-a6:
  allow_failure: false
  <<: *kitchen_scenario_debian_a6
  <<: *kitchen_test_chef

kitchen_debian_chef-a7:
  allow_failure: false
  <<: *kitchen_scenario_debian_a7
  <<: *kitchen_test_chef

kitchen_debian_install_script-a6:
  allow_failure: false
  <<: *kitchen_scenario_debian_a6
  <<: *kitchen_test_install_script

kitchen_debian_install_script-a7:
  allow_failure: false
  <<: *kitchen_scenario_debian_a7
  <<: *kitchen_test_install_script

kitchen_debian_step_by_step-a6:
  allow_failure: false
  <<: *kitchen_scenario_debian_a6
  <<: *kitchen_test_step_by_step

kitchen_debian_step_by_step-a7:
  allow_failure: false
  <<: *kitchen_scenario_debian_a7
  <<: *kitchen_test_step_by_step

kitchen_debian_upgrade5-a6:
  allow_failure: false
  <<: *kitchen_scenario_debian_a6
  <<: *kitchen_test_upgrade5

kitchen_debian_upgrade5-a7:
  allow_failure: false
  <<: *kitchen_scenario_debian_a7
  <<: *kitchen_test_upgrade5

kitchen_debian_upgrade6-a6:
  allow_failure: false
  <<: *kitchen_scenario_debian_a6
  <<: *kitchen_test_upgrade6

kitchen_debian_upgrade6-a7:
  allow_failure: false
  <<: *kitchen_scenario_debian_a7
  <<: *kitchen_test_upgrade6

kitchen_debian_upgrade7-a7:
  allow_failure: false
  <<: *kitchen_scenario_debian_a7
  <<: *kitchen_test_upgrade7


#
# pkg_metrics: send metrics about packages
#

send_pkg_size-a6:
  stage: pkg_metrics
  allow_failure: true
  <<: *run_only_when_triggered
  <<: *skip_when_unwanted_on_6
  image: 486234852809.dkr.ecr.us-east-1.amazonaws.com/ci/datadog-agent-buildimages/deb_x64:$DATADOG_AGENT_BUILDIMAGES
  before_script:
    # FIXME: tmp while we uppdate the base image
    - apt-get install -y wget rpm2cpio cpio
    - ls -l $OMNIBUS_PACKAGE_DIR
    - ls -l $OMNIBUS_PACKAGE_DIR_SUSE
  tags: [ "runner:main", "size:large" ]
  script:
    - source /root/.bashrc && conda activate ddpy3
    - mkdir -p /tmp/deb/agent /tmp/deb/dogstatsd /tmp/deb/puppy
    - mkdir -p /tmp/rpm/agent /tmp/rpm/dogstatsd /tmp/rpm/puppy
    - mkdir -p /tmp/suse/agent /tmp/suse/dogstatsd

    # we silence dpkg and cpio output so we don't exceed gitlab log limit

    # debian
    - dpkg -x $OMNIBUS_PACKAGE_DIR/datadog-agent_6*_amd64.deb /tmp/deb/agent > /dev/null
    - DEB_AGENT_SIZE=$(du -sB1 /tmp/deb/agent | sed 's/\([0-9]\+\).\+/\1/')
    # centos
    - cd /tmp/rpm/agent && rpm2cpio $OMNIBUS_PACKAGE_DIR/datadog-agent-6.*.x86_64.rpm | cpio -idm > /dev/null
    - RPM_AGENT_SIZE=$(du -sB1 /tmp/rpm/agent | sed 's/\([0-9]\+\).\+/\1/')
    # suse
    - cd /tmp/suse/agent && rpm2cpio $OMNIBUS_PACKAGE_DIR_SUSE/datadog-agent-6.*.x86_64.rpm | cpio -idm > /dev/null
    - SUSE_AGENT_SIZE=$(du -sB1 /tmp/suse/agent | sed 's/\([0-9]\+\).\+/\1/')

    - currenttime=$(date +%s)
    - DD_API_KEY=$(aws ssm get-parameter --region us-east-1 --name ci.datadog-agent.datadog_api_key --with-decryption --query "Parameter.Value" --out text)
    - |
      curl --fail -X POST -H "Content-type: application/json" \
      -d "{\"series\":[
            {\"metric\":\"datadog.agent.package.size\",\"points\":[[$currenttime, $DEB_AGENT_SIZE]], \"tags\":[\"os:debian\", \"package:agent\", \"agent:6\"]},
            {\"metric\":\"datadog.agent.package.size\",\"points\":[[$currenttime, $RPM_AGENT_SIZE]], \"tags\":[\"os:centos\", \"package:agent\", \"agent:6\"]},
            {\"metric\":\"datadog.agent.package.size\",\"points\":[[$currenttime, $SUSE_AGENT_SIZE]], \"tags\":[\"os:suse\", \"package:agent\", \"agent:6\"]}
          ]}" \
      "https://api.datadoghq.com/api/v1/series?api_key=$DD_API_KEY"

send_pkg_size-a7:
  stage: pkg_metrics
  <<: *run_only_when_triggered
  <<: *skip_when_unwanted_on_7
  allow_failure: true
  image: 486234852809.dkr.ecr.us-east-1.amazonaws.com/ci/datadog-agent-buildimages/deb_x64:$DATADOG_AGENT_BUILDIMAGES
  before_script:
    # FIXME: tmp while we uppdate the base image
    - apt-get install -y wget rpm2cpio cpio
    - ls -l $OMNIBUS_PACKAGE_DIR
    - ls -l $OMNIBUS_PACKAGE_DIR_SUSE
  tags: [ "runner:main", "size:large" ]
  script:
    - source /root/.bashrc && conda activate ddpy3
    - mkdir -p /tmp/deb/agent /tmp/deb/dogstatsd /tmp/deb/puppy
    - mkdir -p /tmp/rpm/agent /tmp/rpm/dogstatsd /tmp/rpm/puppy
    - mkdir -p /tmp/suse/agent /tmp/suse/dogstatsd

    # we silence dpkg and cpio output so we don't exceed gitlab log limit

    # debian
    - dpkg -x $OMNIBUS_PACKAGE_DIR/datadog-agent_7*_amd64.deb /tmp/deb/agent > /dev/null
    - dpkg -x $OMNIBUS_PACKAGE_DIR/datadog-puppy_7*_amd64.deb /tmp/deb/puppy > /dev/null
    - dpkg -x $OMNIBUS_PACKAGE_DIR/datadog-dogstatsd_7*_amd64.deb /tmp/deb/dogstatsd > /dev/null
    - DEB_AGENT_SIZE=$(du -sB1 /tmp/deb/agent | sed 's/\([0-9]\+\).\+/\1/')
    - DEB_DOGSTATSD_SIZE=$(du -sB1 /tmp/deb/dogstatsd | sed 's/\([0-9]\+\).\+/\1/')
    - DEB_PUPPY_SIZE=$(du -sB1 /tmp/deb/puppy | sed 's/\([0-9]\+\).\+/\1/')
    # centos
    - cd /tmp/rpm/agent && rpm2cpio $OMNIBUS_PACKAGE_DIR/datadog-agent-7.*.x86_64.rpm | cpio -idm > /dev/null
    - cd /tmp/rpm/dogstatsd && rpm2cpio $OMNIBUS_PACKAGE_DIR/datadog-dogstatsd-7.*.x86_64.rpm | cpio -idm > /dev/null
    - cd /tmp/rpm/puppy && rpm2cpio $OMNIBUS_PACKAGE_DIR/datadog-puppy-7.*.x86_64.rpm | cpio -idm > /dev/null
    - RPM_AGENT_SIZE=$(du -sB1 /tmp/rpm/agent | sed 's/\([0-9]\+\).\+/\1/')
    - RPM_DOGSTATSD_SIZE=$(du -sB1 /tmp/rpm/dogstatsd | sed 's/\([0-9]\+\).\+/\1/')
    - RPM_PUPPY_SIZE=$(du -sB1 /tmp/rpm/puppy | sed 's/\([0-9]\+\).\+/\1/')
    # suse
    - cd /tmp/suse/agent && rpm2cpio $OMNIBUS_PACKAGE_DIR_SUSE/datadog-agent-7.*.x86_64.rpm | cpio -idm > /dev/null
    - cd /tmp/suse/dogstatsd && rpm2cpio $OMNIBUS_PACKAGE_DIR/datadog-dogstatsd-7.*.x86_64.rpm | cpio -idm > /dev/null
    - SUSE_AGENT_SIZE=$(du -sB1 /tmp/suse/agent | sed 's/\([0-9]\+\).\+/\1/')
    - SUSE_DOGSTATSD_SIZE=$(du -sB1 /tmp/suse/dogstatsd | sed 's/\([0-9]\+\).\+/\1/')

    - currenttime=$(date +%s)
    - DD_API_KEY=$(aws ssm get-parameter --region us-east-1 --name ci.datadog-agent.datadog_api_key --with-decryption --query "Parameter.Value" --out text)
    - |
      curl --fail -X POST -H "Content-type: application/json" \
      -d "{\"series\":[
            {\"metric\":\"datadog.agent.package.size\",\"points\":[[$currenttime, $DEB_AGENT_SIZE]], \"tags\":[\"os:debian\", \"package:agent\", \"agent:7\"]},
            {\"metric\":\"datadog.agent.package.size\",\"points\":[[$currenttime, $DEB_DOGSTATSD_SIZE]], \"tags\":[\"os:debian\", \"package:dogstatsd\", \"agent:7\"]},
            {\"metric\":\"datadog.agent.package.size\",\"points\":[[$currenttime, $DEB_PUPPY_SIZE]], \"tags\":[\"os:debian\", \"package:puppy\", \"agent:7\"]},
            {\"metric\":\"datadog.agent.package.size\",\"points\":[[$currenttime, $RPM_AGENT_SIZE]], \"tags\":[\"os:centos\", \"package:agent\", \"agent:7\"]},
            {\"metric\":\"datadog.agent.package.size\",\"points\":[[$currenttime, $RPM_DOGSTATSD_SIZE]], \"tags\":[\"os:centos\", \"package:dogstatsd\", \"agent:7\"]},
            {\"metric\":\"datadog.agent.package.size\",\"points\":[[$currenttime, $RPM_PUPPY_SIZE]], \"tags\":[\"os:centos\", \"package:puppy\", \"agent:7\"]},
            {\"metric\":\"datadog.agent.package.size\",\"points\":[[$currenttime, $SUSE_AGENT_SIZE]], \"tags\":[\"os:suse\", \"package:agent\", \"agent:7\"]},
            {\"metric\":\"datadog.agent.package.size\",\"points\":[[$currenttime, $SUSE_DOGSTATSD_SIZE]], \"tags\":[\"os:suse\", \"package:dogstatsd\", \"agent:7\"]}
          ]}" \
      "https://api.datadoghq.com/api/v1/series?api_key=$DD_API_KEY"


.kitchen_cleanup_s3_common: &kitchen_cleanup_s3_common
  script:
    - aws s3 rm s3://$DEB_TESTING_S3_BUCKET/dists/pipeline-$DD_PIPELINE_ID --recursive
    - aws s3 rm s3://$RPM_TESTING_S3_BUCKET/pipeline-$DD_PIPELINE_ID --recursive
    - aws s3 rm s3://$RPM_TESTING_S3_BUCKET/suse/pipeline-$DD_PIPELINE_ID --recursive
    - if [ $AGENT_MAJOR_VERSION == "7" ]; then export WINDOWS_TESTING_S3_BUCKET=$WINDOWS_TESTING_S3_BUCKET_A7; else export WINDOWS_TESTING_S3_BUCKET=$WINDOWS_TESTING_S3_BUCKET_A6; fi
    - aws s3 rm s3://$WIN_S3_BUCKET/$WINDOWS_TESTING_S3_BUCKET --recursive
    - cd $OMNIBUS_PACKAGE_DIR
    - for deb in $(ls *amd64.deb); do aws s3 rm s3://$DEB_TESTING_S3_BUCKET/pool/d/da/$deb --recursive; done

# kitchen tests cleanup
testkitchen_cleanup_s3-a6:
  stage: testkitchen_cleanup
  image: 486234852809.dkr.ecr.us-east-1.amazonaws.com/ci/datadog-agent-builders/deploy:$DATADOG_AGENT_BUILDERS
  <<: *run_only_when_testkitchen_triggered
  <<: *skip_when_unwanted_on_6
  tags: [ "runner:main", "size:large" ]
  variables:
    AGENT_MAJOR_VERSION: 6
    DD_PIPELINE_ID: $CI_PIPELINE_ID-a6
  # even if this fails, it shouldn't block the pipeline.
  allow_failure: true
  when: always
  <<: *kitchen_cleanup_s3_common

testkitchen_cleanup_s3-a7:
  stage: testkitchen_cleanup
  image: 486234852809.dkr.ecr.us-east-1.amazonaws.com/ci/datadog-agent-builders/deploy:$DATADOG_AGENT_BUILDERS
  <<: *run_only_when_testkitchen_triggered
  <<: *skip_when_unwanted_on_7
  tags: [ "runner:main", "size:large" ]
  variables:
    AGENT_MAJOR_VERSION: 7
    DD_PIPELINE_ID: $CI_PIPELINE_ID-a7
  # even if this fails, it shouldn't block the pipeline.
  allow_failure: true
  when: always
  <<: *kitchen_cleanup_s3_common

# run dd-agent-testing
testkitchen_cleanup_azure-a6:
  stage: testkitchen_cleanup
  image: 486234852809.dkr.ecr.us-east-1.amazonaws.com/ci/datadog-agent-builders/dd-agent-testing:$DATADOG_AGENT_BUILDERS
  <<: *run_only_when_testkitchen_triggered
  # even if this fails, it shouldn't block the pipeline.
  allow_failure: true
  when: always
  tags: [ "runner:main", "size:large" ]
  variables:
    DD_PIPELINE_ID: $CI_PIPELINE_ID-a6
  before_script:
    - rsync -azr --delete ./ $SRC_PATH
  script:
    - cd $DD_AGENT_TESTING_DIR
    - bash -l tasks/clean.sh

testkitchen_cleanup_azure-a7:
  stage: testkitchen_cleanup
  image: 486234852809.dkr.ecr.us-east-1.amazonaws.com/ci/datadog-agent-builders/dd-agent-testing:$DATADOG_AGENT_BUILDERS
  <<: *run_only_when_testkitchen_triggered
  # even if this fails, it shouldn't block the pipeline.
  allow_failure: true
  when: always
  tags: [ "runner:main", "size:large" ]
  variables:
    DD_PIPELINE_ID: $CI_PIPELINE_ID-a7
  before_script:
    - rsync -azr --delete ./ $SRC_PATH
  script:
    - cd $DD_AGENT_TESTING_DIR
    - bash -l tasks/clean.sh

#
# image_build
#

.docker_build_job_definition: &docker_build_job_definition
  stage: image_build
  dependencies: [] # Don't download Gitlab artifacts
  script:
    - aws s3 sync --only-show-errors $S3_ARTIFACTS_URI $BUILD_CONTEXT
    - TAG_SUFFIX=${TAG_SUFFIX:-}
    - BUILD_ARG=${BUILD_ARG:-}
    - TARGET_TAG=$IMAGE:v$CI_PIPELINE_ID-${CI_COMMIT_SHA:0:7}$TAG_SUFFIX-$ARCH
    # Pull base image(s) with content trust enabled
    - pip install -r requirements.txt
    - inv -e docker.pull-base-images --signed-pull $BUILD_CONTEXT/$ARCH/Dockerfile
    # Build testing stage if provided
    - test "$TESTING_ARG" && docker build --file $BUILD_CONTEXT/$ARCH/Dockerfile $TESTING_ARG $BUILD_CONTEXT
    # Build release stage and push to ECR
    - docker build $BUILD_ARG --file $BUILD_CONTEXT/$ARCH/Dockerfile --pull --tag $TARGET_TAG $BUILD_CONTEXT
    - docker push $TARGET_TAG

.docker_build_job_definition_amd64: &docker_build_job_definition_amd64
  image: 486234852809.dkr.ecr.us-east-1.amazonaws.com/docker:v1907756-26d65dc-18.09.6
  tags: ["runner:docker", "size:large"]
  variables:
    ARCH: amd64

.docker_build_job_definition_arm64: &docker_build_job_definition_arm64
  image: 486234852809.dkr.ecr.us-east-1.amazonaws.com/docker:v1903032-53399bc-18.09.6-arm64
  tags: ["runner:docker-arm", "platform:arm64"]
  variables:
    ARCH: arm64

# build agent6 py2 image
docker_build_agent6:
  <<: *docker_build_job_definition
  extends: .docker_build_job_definition_amd64
  needs: ["fail_on_non_triggered_tag", "agent_deb-x64-a6"]
  <<: *skip_when_unwanted_on_6
  variables:
    IMAGE: 486234852809.dkr.ecr.us-east-1.amazonaws.com/ci/datadog-agent/agent
    BUILD_CONTEXT: Dockerfiles/agent
    TAG_SUFFIX: -6
    BUILD_ARG: --target release --build-arg PYTHON_VERSION=2 --build-arg DD_AGENT_ARTIFACT=datadog-agent_6*_amd64.deb
    TESTING_ARG:  --target testing --build-arg PYTHON_VERSION=2 --build-arg DD_AGENT_ARTIFACT=datadog-agent_6*_amd64.deb

docker_build_agent6_arm64:
  <<: *docker_build_job_definition
  extends: .docker_build_job_definition_arm64
  needs: ["fail_on_non_triggered_tag", "agent_deb-arm-a6"]
  <<: *skip_when_unwanted_on_6
  variables:
    IMAGE: 486234852809.dkr.ecr.us-east-1.amazonaws.com/ci/datadog-agent/agent
    BUILD_CONTEXT: Dockerfiles/agent
    TAG_SUFFIX: -6
    BUILD_ARG: --target release --build-arg PYTHON_VERSION=2 --build-arg DD_AGENT_ARTIFACT=datadog-agent_6*arm64.deb
    TESTING_ARG:  --target testing --build-arg PYTHON_VERSION=2 --build-arg DD_AGENT_ARTIFACT=datadog-agent_6*arm64.deb

# build agent6 py2 jmx image
docker_build_agent6_jmx:
  <<: *docker_build_job_definition
  extends: .docker_build_job_definition_amd64
  needs: ["fail_on_non_triggered_tag", "agent_deb-x64-a6"]
  <<: *skip_when_unwanted_on_6
  variables:
    IMAGE: 486234852809.dkr.ecr.us-east-1.amazonaws.com/ci/datadog-agent/agent
    BUILD_CONTEXT: Dockerfiles/agent
    BUILD_ARTIFACT_GLOB: datadog-agent_6*_amd64.deb
    TAG_SUFFIX: -6-jmx
    BUILD_ARG: --target release --build-arg WITH_JMX=true --build-arg PYTHON_VERSION=2 --build-arg DD_AGENT_ARTIFACT=datadog-agent_6*_amd64.deb
    TESTING_ARG:  --target testing --build-arg WITH_JMX=true --build-arg PYTHON_VERSION=2 --build-arg DD_AGENT_ARTIFACT=datadog-agent_6*_amd64.deb

# build agent6 py2 jmx image
docker_build_agent6_jmx_arm64:
  <<: *docker_build_job_definition
  extends: .docker_build_job_definition_arm64
  needs: ["fail_on_non_triggered_tag", "agent_deb-arm-a6"]
  <<: *skip_when_unwanted_on_6
  variables:
    IMAGE: 486234852809.dkr.ecr.us-east-1.amazonaws.com/ci/datadog-agent/agent
    BUILD_CONTEXT: Dockerfiles/agent
    BUILD_ARTIFACT_GLOB: datadog-agent_6*arm64.deb
    TAG_SUFFIX: -6-jmx
    BUILD_ARG: --target release --build-arg WITH_JMX=true --build-arg PYTHON_VERSION=2 --build-arg DD_AGENT_ARTIFACT=datadog-agent_6*arm64.deb
    TESTING_ARG:  --target testing --build-arg WITH_JMX=true --build-arg PYTHON_VERSION=2 --build-arg DD_AGENT_ARTIFACT=datadog-agent_6*arm64.deb

# TESTING ONLY: This image is for internal testing purposes, not customer facing.
# build agent6 jmx unified image (including python3)
docker_build_agent6_py2py3_jmx:
  <<: *docker_build_job_definition
  extends: .docker_build_job_definition_amd64
  needs: ["fail_on_non_triggered_tag", "agent_deb-x64-a6"]
  <<: *skip_when_unwanted_on_6
  variables:
    IMAGE: 486234852809.dkr.ecr.us-east-1.amazonaws.com/ci/datadog-agent/agent
    BUILD_CONTEXT: Dockerfiles/agent
    TAG_SUFFIX: -6-py2py3-jmx
    BUILD_ARG: --target release --build-arg WITH_JMX=true --build-arg DD_AGENT_ARTIFACT=datadog-agent_6*_amd64.deb
    TESTING_ARG:  --target testing --build-arg WITH_JMX=true --build-arg DD_AGENT_ARTIFACT=datadog-agent_6*_amd64.deb

# build agent7 image
docker_build_agent7:
  <<: *docker_build_job_definition
  extends: .docker_build_job_definition_amd64
  needs: ["fail_on_non_triggered_tag", "agent_deb-x64-a7"]
  <<: *skip_when_unwanted_on_7
  variables:
    IMAGE: 486234852809.dkr.ecr.us-east-1.amazonaws.com/ci/datadog-agent/agent
    BUILD_CONTEXT: Dockerfiles/agent
    TAG_SUFFIX: -7
    BUILD_ARG: --target release --build-arg PYTHON_VERSION=3 --build-arg DD_AGENT_ARTIFACT=datadog-agent_7*_amd64.deb
    TESTING_ARG:  --target testing --build-arg PYTHON_VERSION=3 --build-arg DD_AGENT_ARTIFACT=datadog-agent_7*_amd64.deb

docker_build_agent7_arm64:
  <<: *docker_build_job_definition
  extends: .docker_build_job_definition_arm64
  needs: ["fail_on_non_triggered_tag", "agent_deb-arm-a7"]
  <<: *skip_when_unwanted_on_7
  variables:
    IMAGE: 486234852809.dkr.ecr.us-east-1.amazonaws.com/ci/datadog-agent/agent
    BUILD_CONTEXT: Dockerfiles/agent
    TAG_SUFFIX: -7
    BUILD_ARG: --target release --build-arg PYTHON_VERSION=3 --build-arg DD_AGENT_ARTIFACT=datadog-agent_7*_arm64.deb
    TESTING_ARG:  --target testing --build-arg PYTHON_VERSION=3 --build-arg DD_AGENT_ARTIFACT=datadog-agent_7*_arm64.deb

# build agent7 jmx image
docker_build_agent7_jmx:
  <<: *docker_build_job_definition
  extends: .docker_build_job_definition_amd64
  needs: ["fail_on_non_triggered_tag", "agent_deb-x64-a7"]
  <<: *skip_when_unwanted_on_7
  variables:
    IMAGE: 486234852809.dkr.ecr.us-east-1.amazonaws.com/ci/datadog-agent/agent
    BUILD_CONTEXT: Dockerfiles/agent
    TAG_SUFFIX: -7-jmx
    BUILD_ARG: --target release --build-arg WITH_JMX=true --build-arg PYTHON_VERSION=3 --build-arg DD_AGENT_ARTIFACT=datadog-agent_7*_amd64.deb
    TESTING_ARG:  --target testing --build-arg WITH_JMX=true --build-arg PYTHON_VERSION=3 --build-arg DD_AGENT_ARTIFACT=datadog-agent_7*_amd64.deb

docker_build_agent7_jmx_arm64:
  <<: *docker_build_job_definition
  extends: .docker_build_job_definition_arm64
  needs: ["fail_on_non_triggered_tag", "agent_deb-arm-a7"]
  <<: *skip_when_unwanted_on_7
  variables:
    IMAGE: 486234852809.dkr.ecr.us-east-1.amazonaws.com/ci/datadog-agent/agent
    BUILD_CONTEXT: Dockerfiles/agent
    TAG_SUFFIX: -7-jmx
    BUILD_ARG: --target release --build-arg WITH_JMX=true --build-arg PYTHON_VERSION=3 --build-arg DD_AGENT_ARTIFACT=datadog-agent_7*_arm64.deb
    TESTING_ARG:  --target testing --build-arg WITH_JMX=true --build-arg PYTHON_VERSION=3 --build-arg DD_AGENT_ARTIFACT=datadog-agent_7*_arm64.deb

# build agent7_windows image
docker_build_agent7_windows1809:
  stage: image_build
  before_script: [ "# noop" ] # Override top level entry
  needs: ["fail_on_non_triggered_tag", "windows_msi_x64-a7"]
  <<: *skip_when_unwanted_on_7
  tags: ["runner:windows-docker", "windowsversion:1809"]
  variables:
    IMAGE: 486234852809.dkr.ecr.us-east-1.amazonaws.com/ci/datadog-agent/agent
    BUILD_CONTEXT: Dockerfiles/agent
    TAG_SUFFIX: -7
    BUILD_ARG: --build-arg BASE_IMAGE=mcr.microsoft.com/powershell:windowsservercore-1809 --build-arg WITH_JMX=false
  script:
    - $ErrorActionPreference = "Stop"
    - $SHORT_CI_COMMIT_SHA = ${CI_COMMIT_SHA}.Substring(0,7)
    - $TARGET_TAG = "${IMAGE}:v${CI_PIPELINE_ID}-${SHORT_CI_COMMIT_SHA}${TAG_SUFFIX}-win1809-amd64"
    - cp ${OMNIBUS_PACKAGE_DIR}/datadog-agent-7*-x86_64.zip ${BUILD_CONTEXT}/datadog-agent-7-latest.amd64.zip
    - powershell -Command "docker build ${BUILD_ARG} --pull --file ${BUILD_CONTEXT}/windows/amd64/Dockerfile --tag ${TARGET_TAG} ${BUILD_CONTEXT}"
    - docker push ${TARGET_TAG}
    - docker rmi ${TARGET_TAG}
  after_script:
    - docker image prune -f # Dangling images
    - docker builder prune -a -f # Build cache

docker_build_agent7_windows1809_jmx:
  stage: image_build
  before_script: [ "# noop" ] # Override top level entry
  needs: ["fail_on_non_triggered_tag", "windows_msi_x64-a7"]
  <<: *skip_when_unwanted_on_7
  tags: ["runner:windows-docker", "windowsversion:1809"]
  variables:
    IMAGE: 486234852809.dkr.ecr.us-east-1.amazonaws.com/ci/datadog-agent/agent
    BUILD_CONTEXT: Dockerfiles/agent
    TAG_SUFFIX: -7-jmx
    BUILD_ARG: --build-arg BASE_IMAGE=mcr.microsoft.com/powershell:windowsservercore-1809 --build-arg WITH_JMX=true
  script:
    - $ErrorActionPreference = "Stop"
    - $SHORT_CI_COMMIT_SHA = ${CI_COMMIT_SHA}.Substring(0,7)
    - $TARGET_TAG = "${IMAGE}:v${CI_PIPELINE_ID}-${SHORT_CI_COMMIT_SHA}${TAG_SUFFIX}-win1809-amd64"
    - cp ${OMNIBUS_PACKAGE_DIR}/datadog-agent-7*-x86_64.zip ${BUILD_CONTEXT}/datadog-agent-7-latest.amd64.zip
    - powershell -Command "docker build ${BUILD_ARG} --pull --file ${BUILD_CONTEXT}/windows/amd64/Dockerfile --tag ${TARGET_TAG} ${BUILD_CONTEXT}"
    - docker push ${TARGET_TAG}
    - docker rmi ${TARGET_TAG}
  after_script:
    - docker image prune -f # Dangling images
    - docker builder prune -a -f # Build cache

# build agent7_windows image
docker_build_agent7_windows1909:
  stage: image_build
  before_script: [ "# noop" ] # Override top level entry
  needs: ["fail_on_non_triggered_tag", "windows_msi_x64-a7"]
  <<: *skip_when_unwanted_on_7
  tags: ["runner:windows-docker", "windowsversion:1909"]
  variables:
    IMAGE: 486234852809.dkr.ecr.us-east-1.amazonaws.com/ci/datadog-agent/agent
    BUILD_CONTEXT: Dockerfiles/agent
    TAG_SUFFIX: -7
    BUILD_ARG: --build-arg BASE_IMAGE=mcr.microsoft.com/powershell:windowsservercore-1909 --build-arg WITH_JMX=false
  script:
    - $ErrorActionPreference = "Stop"
    - $SHORT_CI_COMMIT_SHA = ${CI_COMMIT_SHA}.Substring(0,7)
    - $TARGET_TAG = "${IMAGE}:v${CI_PIPELINE_ID}-${SHORT_CI_COMMIT_SHA}${TAG_SUFFIX}-win1909-amd64"
    - cp ${OMNIBUS_PACKAGE_DIR}/datadog-agent-7*-x86_64.zip ${BUILD_CONTEXT}/datadog-agent-7-latest.amd64.zip
    - powershell -Command "docker build ${BUILD_ARG} --pull --file ${BUILD_CONTEXT}/windows/amd64/Dockerfile --tag ${TARGET_TAG} ${BUILD_CONTEXT}"
    - docker push ${TARGET_TAG}
    - docker rmi ${TARGET_TAG}
  after_script:
    - docker image prune -f # Dangling images
    - docker builder prune -a -f # Build cache

docker_build_agent7_windows1909_jmx:
  stage: image_build
  before_script: [ "# noop" ] # Override top level entry
  needs: ["fail_on_non_triggered_tag", "windows_msi_x64-a7"]
  <<: *skip_when_unwanted_on_7
  tags: ["runner:windows-docker", "windowsversion:1909"]
  variables:
    IMAGE: 486234852809.dkr.ecr.us-east-1.amazonaws.com/ci/datadog-agent/agent
    BUILD_CONTEXT: Dockerfiles/agent
    TAG_SUFFIX: -7-jmx
    BUILD_ARG: --build-arg BASE_IMAGE=mcr.microsoft.com/powershell:windowsservercore-1909 --build-arg WITH_JMX=true
  script:
    - $ErrorActionPreference = "Stop"
    - $SHORT_CI_COMMIT_SHA = ${CI_COMMIT_SHA}.Substring(0,7)
    - $TARGET_TAG = "${IMAGE}:v${CI_PIPELINE_ID}-${SHORT_CI_COMMIT_SHA}${TAG_SUFFIX}-win1909-amd64"
    - cp ${OMNIBUS_PACKAGE_DIR}/datadog-agent-7*-x86_64.zip ${BUILD_CONTEXT}/datadog-agent-7-latest.amd64.zip
    - powershell -Command "docker build ${BUILD_ARG} --pull --file ${BUILD_CONTEXT}/windows/amd64/Dockerfile --tag ${TARGET_TAG} ${BUILD_CONTEXT}"
    - docker push ${TARGET_TAG}
    - docker rmi ${TARGET_TAG}
  after_script:
    - docker image prune -f # Dangling images
    - docker builder prune -a -f # Build cache

# build the cluster-agent image
build_cluster_agent_amd64:
  <<: *docker_build_job_definition
  extends: .docker_build_job_definition_amd64
  needs: ["fail_on_non_triggered_tag", "cluster_agent-build_amd64"]
  variables:
    IMAGE: 486234852809.dkr.ecr.us-east-1.amazonaws.com/ci/datadog-agent/cluster-agent
    BUILD_CONTEXT: Dockerfiles/cluster-agent

build_cluster_agent_arm64:
  <<: *docker_build_job_definition
  extends: .docker_build_job_definition_arm64
  needs: ["fail_on_non_triggered_tag", "cluster_agent-build_arm64"]
  variables:
    IMAGE: 486234852809.dkr.ecr.us-east-1.amazonaws.com/ci/datadog-agent/cluster-agent
    BUILD_CONTEXT: Dockerfiles/cluster-agent

# build the dogstatsd image
build_dogstatsd_amd64:
  <<: *docker_build_job_definition
  extends: .docker_build_job_definition_amd64
  needs: ["fail_on_non_triggered_tag", "build_dogstatsd_static-deb_x64"]
  variables:
    IMAGE: 486234852809.dkr.ecr.us-east-1.amazonaws.com/ci/datadog-agent/dogstatsd
    BUILD_CONTEXT: Dockerfiles/dogstatsd/alpine

#
# Docker dev image deployments
#

twistlock_scan-6:
  <<: *skip_when_unwanted_on_6
  stage: image_deploy
  tags: [ "runner:docker", "size:large" ]
  image: 486234852809.dkr.ecr.us-east-1.amazonaws.com/twistlock-cli:2.5.121
  dependencies: [] # Don't download Gitlab artefacts
  allow_failure: true # Don't block the pipeline
  variables:
    SRC_AGENT: 486234852809.dkr.ecr.us-east-1.amazonaws.com/ci/datadog-agent/agent
    SRC_DSD: 486234852809.dkr.ecr.us-east-1.amazonaws.com/ci/datadog-agent/dogstatsd
    SRC_DCA: 486234852809.dkr.ecr.us-east-1.amazonaws.com/ci/datadog-agent/cluster-agent
  before_script:
    - export SRC_TAG=v$CI_PIPELINE_ID-${CI_COMMIT_SHA:0:7}
    - export DOCKER_CLIENT_ADDRESS=$DOCKER_HOST
    - TWISTLOCK_PASS=$(aws ssm get-parameter --region us-east-1 --name ci.datadog-agent.twistlock_password --with-decryption --query "Parameter.Value" --out text)
    - scan () { echo -e "\n==== Scanning $1 ====\n"; docker pull $1 > /dev/null; /twistcli images scan --address="$TWISTLOCK_URL" --user="$TWISTLOCK_USER" --password="$TWISTLOCK_PASS" --vulnerability-threshold=$THRESHOLD --details $1; }
  script:
    - scan ${SRC_AGENT}:${SRC_TAG}-6-amd64
    - scan ${SRC_AGENT}:${SRC_TAG}-6-jmx-amd64
    - scan ${SRC_DSD}:${SRC_TAG}-amd64
    - scan ${SRC_DCA}:${SRC_TAG}-amd64

twistlock_scan-7:
  <<: *skip_when_unwanted_on_7
  stage: image_deploy
  tags: [ "runner:docker", "size:large" ]
  image: 486234852809.dkr.ecr.us-east-1.amazonaws.com/twistlock-cli:2.5.121
  dependencies: [] # Don't download Gitlab artefacts
  allow_failure: true # Don't block the pipeline
  variables:
    SRC_AGENT: 486234852809.dkr.ecr.us-east-1.amazonaws.com/ci/datadog-agent/agent
    SRC_DSD: 486234852809.dkr.ecr.us-east-1.amazonaws.com/ci/datadog-agent/dogstatsd
    SRC_DCA: 486234852809.dkr.ecr.us-east-1.amazonaws.com/ci/datadog-agent/cluster-agent
  before_script:
    - export SRC_TAG=v$CI_PIPELINE_ID-${CI_COMMIT_SHA:0:7}
    - export DOCKER_CLIENT_ADDRESS=$DOCKER_HOST
    - TWISTLOCK_PASS=$(aws ssm get-parameter --region us-east-1 --name ci.datadog-agent.twistlock_password --with-decryption --query "Parameter.Value" --out text)
    - scan () { echo -e "\n==== Scanning $1 ====\n"; docker pull $1 > /dev/null; /twistcli images scan --address="$TWISTLOCK_URL" --user="$TWISTLOCK_USER" --password="$TWISTLOCK_PASS" --vulnerability-threshold=$THRESHOLD --details $1; }
  script:
    - scan ${SRC_AGENT}:${SRC_TAG}-7-amd64
    - scan ${SRC_AGENT}:${SRC_TAG}-7-jmx-amd64

.docker_hub_variables: &docker_hub_variables
  DOCKER_REGISTRY_LOGIN_SSM_KEY: docker_hub_login
  DOCKER_REGISTRY_PWD_SSM_KEY: docker_hub_pwd
  DELEGATION_KEY_SSM_KEY: docker_hub_signing_key
  DELEGATION_PASS_SSM_KEY: docker_hub_signing_pass
  DOCKER_REGISTRY_URL: docker.io
  SRC_AGENT: 486234852809.dkr.ecr.us-east-1.amazonaws.com/ci/datadog-agent/agent
  SRC_DSD: 486234852809.dkr.ecr.us-east-1.amazonaws.com/ci/datadog-agent/dogstatsd
  SRC_DCA: 486234852809.dkr.ecr.us-east-1.amazonaws.com/ci/datadog-agent/cluster-agent

.quay_variables: &quay_variables
  <<: *docker_hub_variables
  DOCKER_REGISTRY_LOGIN_SSM_KEY: quay_login
  DOCKER_REGISTRY_PWD_SSM_KEY: quay_pwd
  DOCKER_REGISTRY_URL: quay.io

.docker_tag_job_definition: &docker_tag_job_definition
  stage: image_deploy
  tags: [ "runner:docker", "size:large" ]
  image: 486234852809.dkr.ecr.us-east-1.amazonaws.com/docker-notary:v1912023-8c8dc1c-0.6.1
  variables:
    <<: *docker_hub_variables
  before_script:
    - export SRC_TAG=v$CI_PIPELINE_ID-${CI_COMMIT_SHA:0:7}
    - DOCKER_REGISTRY_LOGIN=$(aws ssm get-parameter --region us-east-1 --name ci.datadog-agent.$DOCKER_REGISTRY_LOGIN_SSM_KEY --with-decryption --query "Parameter.Value" --out text)
    - aws ssm get-parameter --region us-east-1 --name ci.datadog-agent.$DOCKER_REGISTRY_PWD_SSM_KEY --with-decryption --query "Parameter.Value" --out text | docker login --username "$DOCKER_REGISTRY_LOGIN" --password-stdin "$DOCKER_REGISTRY_URL"
    - pip install -r requirements.txt
    - if [[ -z "$DELEGATION_PASS_SSM_KEY" ]]; then echo "No signing key set"; exit 0; fi
    - echo "Importing delegation signing key"
    - export DOCKER_CONTENT_TRUST_REPOSITORY_PASSPHRASE=$(aws ssm get-parameter --region us-east-1 --name ci.datadog-agent.$DELEGATION_PASS_SSM_KEY --with-decryption --query "Parameter.Value" --out text)
    - export NOTARY_AUTH=$(echo "$DOCKER_REGISTRY_LOGIN:$(aws ssm get-parameter --region us-east-1 --name ci.datadog-agent.$DOCKER_REGISTRY_PWD_SSM_KEY --with-decryption --query "Parameter.Value" --out text)" | base64)
    - export NOTARY_DELEGATION_PASSPHRASE="$DOCKER_CONTENT_TRUST_REPOSITORY_PASSPHRASE"
    - aws ssm get-parameter --region us-east-1 --name ci.datadog-agent.$DELEGATION_KEY_SSM_KEY --with-decryption --query "Parameter.Value" --out text > /tmp/docker.key
    - notary -d ~/.docker/trust key import /tmp/docker.key; rm /tmp/docker.key
  dependencies: [] # Don't download Gitlab artefacts

.docker_tag_windows_job_definition: &docker_tag_windows_job_definition
  stage: image_deploy
  variables:
    <<: *docker_hub_variables
  before_script:
    - $SHORT_CI_COMMIT_SHA = ${CI_COMMIT_SHA}.Substring(0,7)
    - $SRC_TAG = "v${CI_PIPELINE_ID}-${SHORT_CI_COMMIT_SHA}"
    - mkdir ci-scripts
    - |
      @"
      Set-PSDebug -Trace 1
      `$ErrorActionPreference = "Stop"
      # ECR Login
      `$AWS_ECR_PASSWORD = aws ecr get-login-password --region us-east-1
      docker login --username AWS --password "`${AWS_ECR_PASSWORD}" 486234852809.dkr.ecr.us-east-1.amazonaws.com
      # DockerHub login
      `$DOCKER_REGISTRY_LOGIN = aws ssm get-parameter --region us-east-1 --name ci.datadog-agent.${DOCKER_REGISTRY_LOGIN_SSM_KEY} --with-decryption --query "Parameter.Value" --out text
      `$DOCKER_REGISTRY_PWD = aws ssm get-parameter --region us-east-1 --name ci.datadog-agent.${DOCKER_REGISTRY_PWD_SSM_KEY} --with-decryption --query "Parameter.Value" --out text
      docker login --username "`${DOCKER_REGISTRY_LOGIN}" --password "`${DOCKER_REGISTRY_PWD}" "${DOCKER_REGISTRY_URL}"
      # DockerHub image signing
      `$Env:DOCKER_CONTENT_TRUST_REPOSITORY_PASSPHRASE = aws ssm get-parameter --region us-east-1 --name ci.datadog-agent.${DELEGATION_PASS_SSM_KEY} --with-decryption --query "Parameter.Value" --out text
      `$Env:NOTARY_DELEGATION_PASSPHRASE = `$Env:DOCKER_CONTENT_TRUST_REPOSITORY_PASSPHRASE
      `$Env:NOTARY_AUTH = "`${DOCKER_REGISTRY_LOGIN}:`${DOCKER_REGISTRY_PWD}"
      `$bytes = [System.Text.Encoding]::Unicode.GetBytes(`$Env:NOTARY_AUTH)
      `$Env:NOTARY_AUTH = [Convert]::ToBase64String(`$bytes)
      aws ssm get-parameter --region us-east-1 --name ci.datadog-agent.${DELEGATION_KEY_SSM_KEY} --with-decryption --query "Parameter.Value" --out text | Set-Content -Encoding ASCII docker.key
      docker trust key load `$PWD\docker.key
      Remove-Item `$PWD\docker.key
      "@ | out-file ci-scripts/docker-publish.ps1
  after_script:
    - cat ci-scripts/docker-publish.ps1
    - docker run --rm -w C:\mnt -e IS_AWS_CONTAINER=true -e SIGN_WINDOWS=true -v "$(Get-Location):C:\mnt" -v \\.\pipe\docker_engine:\\.\pipe\docker_engine 486234852809.dkr.ecr.us-east-1.amazonaws.com/ci/datadog-agent-builders/windows_${Env:VARIANT}_x64:${Env:DATADOG_AGENT_WINBUILDERS} powershell -C C:\mnt\ci-scripts\docker-publish.ps1
  dependencies: [] # Don't download Gitlab artefacts

dev_branch_docker_hub-a6:
  <<: *skip_when_unwanted_on_6
  <<: *docker_tag_job_definition
  needs:
  - fail_on_non_triggered_tag
  - docker_build_agent6
  - docker_build_agent6_jmx
  - docker_build_agent6_py2py3_jmx
  when: manual
  script:
    - inv -e docker.publish --signed-push ${SRC_AGENT}:${SRC_TAG}-6-amd64             datadog/agent-dev:${CI_COMMIT_REF_SLUG}
    - inv -e docker.publish --signed-push ${SRC_AGENT}:${SRC_TAG}-6-amd64             datadog/agent-dev:${CI_COMMIT_REF_SLUG}-py2
    - inv -e docker.publish --signed-push ${SRC_AGENT}:${SRC_TAG}-6-jmx-amd64         datadog/agent-dev:${CI_COMMIT_REF_SLUG}-jmx
    - inv -e docker.publish --signed-push ${SRC_AGENT}:${SRC_TAG}-6-jmx-amd64         datadog/agent-dev:${CI_COMMIT_REF_SLUG}-py2-jmx
    - inv -e docker.publish --signed-push ${SRC_AGENT}:${SRC_TAG}-6-py2py3-jmx-amd64  datadog/agent-dev:${CI_COMMIT_REF_SLUG}-py2py3-jmx

dev_branch_docker_hub-dogstatsd:
  <<: *docker_tag_job_definition
  needs:
    - fail_on_non_triggered_tag
    - build_dogstatsd_amd64
  when: manual
  script:
  - inv -e docker.publish --signed-push ${SRC_DSD}:${SRC_TAG}-amd64                 datadog/dogstatsd-dev:${CI_COMMIT_REF_SLUG}

dev_branch_docker_hub-a7:
  <<: *skip_when_unwanted_on_7
  <<: *docker_tag_job_definition
  needs:
    - fail_on_non_triggered_tag
    - docker_build_agent7
    - docker_build_agent7_jmx
  when: manual
  script:
    - inv -e docker.publish --signed-push ${SRC_AGENT}:${SRC_TAG}-7-amd64             datadog/agent-dev:${CI_COMMIT_REF_SLUG}-py3
    - inv -e docker.publish --signed-push ${SRC_AGENT}:${SRC_TAG}-7-jmx-amd64         datadog/agent-dev:${CI_COMMIT_REF_SLUG}-py3-jmx

dev_branch_docker_hub-a7-windows:
  <<: *skip_when_unwanted_on_7
  extends: .docker_tag_windows_job_definition
  variables:
    VARIANT: 1909
  tags: ["runner:windows-docker", "windowsversion:1909"]
  needs:
    - fail_on_non_triggered_tag
    - docker_build_agent7_windows1809
    - docker_build_agent7_windows1809_jmx
    - docker_build_agent7_windows1909
    - docker_build_agent7_windows1909_jmx
  when: manual
  script:
    - |
      @"
      # On newer Kernel we can pull/push older images even though these images won't run
      inv -e docker.publish --signed-push ${SRC_AGENT}:${SRC_TAG}-7-win1809-amd64 datadog/agent-dev:${CI_COMMIT_REF_SLUG}-py3-win1809
      inv -e docker.publish --signed-push ${SRC_AGENT}:${SRC_TAG}-7-jmx-win1809-amd64 datadog/agent-dev:${CI_COMMIT_REF_SLUG}-py3-jmx-win1809
      inv -e docker.publish --signed-push ${SRC_AGENT}:${SRC_TAG}-7-win1909-amd64 datadog/agent-dev:${CI_COMMIT_REF_SLUG}-py3-win1909
      inv -e docker.publish --signed-push ${SRC_AGENT}:${SRC_TAG}-7-jmx-win1909-amd64 datadog/agent-dev:${CI_COMMIT_REF_SLUG}-py3-jmx-win1909

      inv -e docker.publish-manifest --signed-push --name datadog/agent-dev --tag ${CI_COMMIT_REF_SLUG}-py3-win --image datadog/agent-dev:${CI_COMMIT_REF_SLUG}-py3-win1809,windows/amd64 --image datadog/agent-dev:${CI_COMMIT_REF_SLUG}-py3-win1909,windows/amd64
      inv -e docker.publish-manifest --signed-push --name datadog/agent-dev --tag ${CI_COMMIT_REF_SLUG}-py3-jmx-win --image datadog/agent-dev:${CI_COMMIT_REF_SLUG}-py3-jmx-win1809,windows/amd64 --image datadog/agent-dev:${CI_COMMIT_REF_SLUG}-py3-jmx-win1909,windows/amd64
      "@ | Add-Content ci-scripts/docker-publish.ps1

dev_branch_multiarch_docker_hub-a6:
  <<: *skip_when_unwanted_on_6
  <<: *docker_tag_job_definition
  needs:
    - fail_on_non_triggered_tag
    - docker_build_agent6
    - docker_build_agent6_arm64
    - docker_build_agent6_jmx
    - docker_build_agent6_jmx_arm64
    - docker_build_agent6_py2py3_jmx
  when: manual
  script:
    # Platform-specific agent images
    - inv -e docker.publish-bulk --signed-push --platform linux/amd64 --platform linux/arm64 --src-template ${SRC_AGENT}:${SRC_TAG}-6-ARCH      --dst-template datadog/agent-dev-ARCH:${CI_COMMIT_REF_SLUG}
    - inv -e docker.publish-bulk --signed-push --platform linux/amd64 --platform linux/arm64 --src-template ${SRC_AGENT}:${SRC_TAG}-6-ARCH      --dst-template datadog/agent-dev-ARCH:${CI_COMMIT_REF_SLUG}-py2
    - inv -e docker.publish-bulk --signed-push --platform linux/amd64 --platform linux/arm64 --src-template ${SRC_AGENT}:${SRC_TAG}-6-jmx-ARCH  --dst-template datadog/agent-dev-ARCH:${CI_COMMIT_REF_SLUG}-jmx
    - inv -e docker.publish-bulk --signed-push --platform linux/amd64 --platform linux/arm64 --src-template ${SRC_AGENT}:${SRC_TAG}-6-jmx-ARCH  --dst-template datadog/agent-dev-ARCH:${CI_COMMIT_REF_SLUG}-py2-jmx
    # Other images
    - inv -e docker.publish --signed-push ${SRC_AGENT}:${SRC_TAG}-6-py2py3-jmx-amd64 datadog/agent-dev:${CI_COMMIT_REF_SLUG}-py2py3-jmx
    # Manifests
    - inv -e docker.publish-manifest --signed-push --name datadog/agent-dev --tag ${CI_COMMIT_REF_SLUG} --image datadog/agent-dev-amd64:${CI_COMMIT_REF_SLUG},linux/amd64 --image datadog/agent-dev-arm64:${CI_COMMIT_REF_SLUG},linux/arm64
    - inv -e docker.publish-manifest --signed-push --name datadog/agent-dev --tag ${CI_COMMIT_REF_SLUG}-py2 --image datadog/agent-dev-amd64:${CI_COMMIT_REF_SLUG}-py2,linux/amd64 --image datadog/agent-dev-arm64:${CI_COMMIT_REF_SLUG}-py2,linux/arm64
    - inv -e docker.publish-manifest --signed-push --name datadog/agent-dev --tag ${CI_COMMIT_REF_SLUG}-jmx --image datadog/agent-dev-amd64:${CI_COMMIT_REF_SLUG}-jmx,linux/amd64 --image datadog/agent-dev-arm64:${CI_COMMIT_REF_SLUG}-jmx,linux/arm64
    - inv -e docker.publish-manifest --signed-push --name datadog/agent-dev --tag ${CI_COMMIT_REF_SLUG}-py2-jmx --image datadog/agent-dev-amd64:${CI_COMMIT_REF_SLUG}-py2-jmx,linux/amd64 --image datadog/agent-dev-arm64:${CI_COMMIT_REF_SLUG}-py2-jmx,linux/arm64

dev_branch_multiarch_docker_hub-a7:
  <<: *skip_when_unwanted_on_7
  <<: *docker_tag_job_definition
  needs:
    - fail_on_non_triggered_tag
    - docker_build_agent7
    - docker_build_agent7_arm64
    - docker_build_agent7_jmx
    - docker_build_agent7_jmx_arm64
  when: manual
  script:
    # Platform-specific agent images
    - inv -e docker.publish-bulk --signed-push --platform linux/amd64 --platform linux/arm64 --src-template ${SRC_AGENT}:${SRC_TAG}-7-ARCH      --dst-template datadog/agent-dev-ARCH:${CI_COMMIT_REF_SLUG}-py3
    - inv -e docker.publish-bulk --signed-push --platform linux/amd64 --platform linux/arm64 --src-template ${SRC_AGENT}:${SRC_TAG}-7-jmx-ARCH  --dst-template datadog/agent-dev-ARCH:${CI_COMMIT_REF_SLUG}-py3-jmx
    # Manifests
    - inv -e docker.publish-manifest --signed-push --name datadog/agent-dev --tag ${CI_COMMIT_REF_SLUG}-py3 --image datadog/agent-dev-amd64:${CI_COMMIT_REF_SLUG}-py3,linux/amd64 --image datadog/agent-dev-arm64:${CI_COMMIT_REF_SLUG}-py3,linux/arm64
    - inv -e docker.publish-manifest --signed-push --name datadog/agent-dev --tag ${CI_COMMIT_REF_SLUG}-py3-jmx --image datadog/agent-dev-amd64:${CI_COMMIT_REF_SLUG}-py3-jmx,linux/amd64 --image datadog/agent-dev-arm64:${CI_COMMIT_REF_SLUG}-py3-jmx,linux/arm64

dev_branch_multiarch_docker_hub-dogstatsd:
  <<: *skip_when_unwanted_on_7
  <<: *docker_tag_job_definition
  needs:
    - fail_on_non_triggered_tag
    - build_dogstatsd_amd64
  when: manual
  script:
    # Platform-specific agent images
    - inv -e docker.publish --signed-push ${SRC_DSD}:${SRC_TAG}-amd64 datadog/dogstatsd-dev:${CI_COMMIT_REF_SLUG}

dev_master_docker_hub-a6:
  <<: *skip_when_unwanted_on_6
  <<: *docker_tag_job_definition
  needs:
    - fail_on_non_triggered_tag
    - docker_build_agent6
    - docker_build_agent6_jmx
    - docker_build_agent6_py2py3_jmx
  only:
    - master
  script:
    - inv -e docker.publish --signed-push ${SRC_AGENT}:${SRC_TAG}-6-amd64       datadog/agent-dev:master
    - inv -e docker.publish --signed-push ${SRC_AGENT}:${SRC_TAG}-6-amd64       datadog/agent-dev:master-py2
    - inv -e docker.publish --signed-push ${SRC_AGENT}:${SRC_TAG}-6-jmx-amd64   datadog/agent-dev:master-jmx
    - inv -e docker.publish --signed-push ${SRC_AGENT}:${SRC_TAG}-6-jmx-amd64   datadog/agent-dev:master-py2-jmx

dev_master_docker_hub-a7:
  <<: *skip_when_unwanted_on_7
  <<: *docker_tag_job_definition
  needs:
    - fail_on_non_triggered_tag
    - docker_build_agent7
    - docker_build_agent7_jmx
  only:
    - master
  script:
    - inv -e docker.publish --signed-push ${SRC_AGENT}:${SRC_TAG}-7-amd64       datadog/agent-dev:master-py3
    - inv -e docker.publish --signed-push ${SRC_AGENT}:${SRC_TAG}-7-jmx-amd64   datadog/agent-dev:master-py3-jmx

dev_master_docker_hub-a7-windows:
  <<: *skip_when_unwanted_on_7
  extends: .docker_tag_windows_job_definition
  variables:
    VARIANT: 1909
  tags: ["runner:windows-docker", "windowsversion:1909"]
  needs:
    - fail_on_non_triggered_tag
    - docker_build_agent7_windows1809
    - docker_build_agent7_windows1809_jmx
    - docker_build_agent7_windows1909
    - docker_build_agent7_windows1909_jmx
  only:
    - master
  script:
    - |
      @"
      # On newer Kernel we can pull/push older images even though these images won't run
      inv -e docker.publish --signed-push ${SRC_AGENT}:${SRC_TAG}-7-win1809-amd64 datadog/agent-dev:master-py3-win1809
      inv -e docker.publish --signed-push ${SRC_AGENT}:${SRC_TAG}-7-jmx-win1809-amd64 datadog/agent-dev:master-py3-jmx-win1809
      inv -e docker.publish --signed-push ${SRC_AGENT}:${SRC_TAG}-7-win1909-amd64 datadog/agent-dev:master-py3-win1909
      inv -e docker.publish --signed-push ${SRC_AGENT}:${SRC_TAG}-7-jmx-win1909-amd64 datadog/agent-dev:master-py3-jmx-win1909

      inv -e docker.publish-manifest --signed-push --name datadog/agent-dev --tag datadog/agent-dev:master-py3-win --image datadog/agent-dev:master-py3-win1809,windows/amd64 --image datadog/agent-dev:master-py3-win1909,windows/amd64
      inv -e docker.publish-manifest --signed-push --name datadog/agent-dev --tag datadog/agent-dev:master-py3-jmx-win --image datadog/agent-dev:master-py3-jmx-win1809,windows/amd64 --image datadog/agent-dev:master-py3-jmx-win1909,windows/amd64
      "@ | Add-Content ci-scripts/docker-publish.ps1
    - cat ci-scripts/docker-publish.ps1

dev_master_docker_hub-dogstatsd:
  <<: *skip_when_unwanted_on_7
  <<: *docker_tag_job_definition
  needs:
    - fail_on_non_triggered_tag
    - build_dogstatsd_amd64
  only:
    - master
  script:
    - inv -e docker.publish --signed-push ${SRC_DSD}:${SRC_TAG}-amd64           datadog/dogstatsd-dev:master

dca_dev_branch_docker_hub:
  <<: *docker_tag_job_definition
  needs: ["fail_on_non_triggered_tag", "build_cluster_agent_amd64"]
  when: manual
  except:
    - master
  script:
    - inv -e docker.publish --signed-push ${SRC_DCA}:${SRC_TAG}-amd64 datadog/cluster-agent-dev:${CI_COMMIT_REF_SLUG}

dca_dev_branch_multiarch_docker_hub:
  <<: *docker_tag_job_definition
  needs: ["fail_on_non_triggered_tag", "build_cluster_agent_amd64", "build_cluster_agent_arm64"]
  when: manual
  except:
    - master
  script:
    - inv -e docker.publish-bulk --signed-push --platform linux/amd64 --platform linux/arm64 --src-template ${SRC_DCA}:${SRC_TAG}-ARCH --dst-template datadog/cluster-agent-dev-ARCH:${CI_COMMIT_REF_SLUG}
    - inv -e docker.publish-manifest --signed-push --name datadog/cluster-agent-dev --tag ${CI_COMMIT_REF_SLUG} --image datadog/cluster-agent-dev-amd64:${CI_COMMIT_REF_SLUG},linux/amd64 --image datadog/cluster-agent-dev-arm64:${CI_COMMIT_REF_SLUG},linux/arm64

dca_dev_master_docker_hub:
  <<: *docker_tag_job_definition
  needs: ["fail_on_non_triggered_tag", "build_cluster_agent_amd64"]
  only:
    - master
  script:
    - inv -e docker.publish --signed-push ${SRC_DCA}:${SRC_TAG}-amd64 datadog/cluster-agent-dev:master

# deploys nightlies to agent-dev
dev_nightly_docker_hub-a6:
  <<: *skip_when_unwanted_on_6
  <<: *docker_tag_job_definition
  <<: *run_only_when_triggered_on_nightly
  needs:
    - fail_on_non_triggered_tag
    - docker_build_agent6
    - docker_build_agent6_jmx
    - docker_build_agent6_py2py3_jmx
  script:
    - inv -e docker.publish --signed-push ${SRC_AGENT}:${SRC_TAG}-6-amd64       datadog/agent-dev:nightly-${CI_COMMIT_SHORT_SHA}
    - inv -e docker.publish --signed-push ${SRC_AGENT}:${SRC_TAG}-6-amd64       datadog/agent-dev:nightly-${CI_COMMIT_SHORT_SHA}-py2
    - inv -e docker.publish --signed-push ${SRC_AGENT}:${SRC_TAG}-6-jmx-amd64   datadog/agent-dev:nightly-${CI_COMMIT_SHORT_SHA}-jmx
    - inv -e docker.publish --signed-push ${SRC_AGENT}:${SRC_TAG}-6-jmx-amd64   datadog/agent-dev:nightly-${CI_COMMIT_SHORT_SHA}-py2-jmx

# deploys nightlies to agent-dev
dev_nightly_docker_hub-a7:
  <<: *skip_when_unwanted_on_7
  <<: *docker_tag_job_definition
  <<: *run_only_when_triggered_on_nightly
  needs:
    - fail_on_non_triggered_tag
    - docker_build_agent7
    - docker_build_agent7_jmx
  script:
    - inv -e docker.publish --signed-push ${SRC_AGENT}:${SRC_TAG}-7-amd64       datadog/agent-dev:nightly-${CI_COMMIT_SHORT_SHA}-py3
    - inv -e docker.publish --signed-push ${SRC_AGENT}:${SRC_TAG}-7-jmx-amd64   datadog/agent-dev:nightly-${CI_COMMIT_SHORT_SHA}-py3-jmx

dev_nightly_docker_hub-a7-windows:
  <<: *skip_when_unwanted_on_7
  <<: *run_only_when_triggered_on_nightly
  extends: .docker_tag_windows_job_definition
  variables:
    VARIANT: 1909
  tags: ["runner:windows-docker", "windowsversion:1909"]
  needs:
    - fail_on_non_triggered_tag
    - docker_build_agent7_windows1809
    - docker_build_agent7_windows1809_jmx
    - docker_build_agent7_windows1909
    - docker_build_agent7_windows1909_jmx
  script:
    - |
      @"
      inv -e docker.publish --signed-push ${SRC_AGENT}:${SRC_TAG}-7-win1809-amd64 datadog/agent-dev:nightly-${CI_COMMIT_SHORT_SHA}-py3-win1809
      inv -e docker.publish --signed-push ${SRC_AGENT}:${SRC_TAG}-7-jmx-win1809-amd64 datadog/agent-dev:nightly-${CI_COMMIT_SHORT_SHA}-py3-jmx-win1809
      inv -e docker.publish --signed-push ${SRC_AGENT}:${SRC_TAG}-7-win1909-amd64 datadog/agent-dev:nightly-${CI_COMMIT_SHORT_SHA}-py3-win1909
      inv -e docker.publish --signed-push ${SRC_AGENT}:${SRC_TAG}-7-jmx-win1909-amd64 datadog/agent-dev:nightly-${CI_COMMIT_SHORT_SHA}-py3-jmx-win1909
      "@ | Add-Content ci-scripts/docker-publish.ps1

# deploys nightlies to agent-dev
dev_nightly_docker_hub-dogstatsd:
  <<: *skip_when_unwanted_on_7
  <<: *docker_tag_job_definition
  <<: *run_only_when_triggered_on_nightly
  needs:
    - fail_on_non_triggered_tag
    - build_dogstatsd_amd64
  script:
    - inv -e docker.publish --signed-push ${SRC_DSD}:${SRC_TAG}-amd64           datadog/dogstatsd-dev:nightly-${CI_COMMIT_SHORT_SHA}
#
# Check Deploy
#

# Check that the current version hasn't already been deployed (we don't want to
# overwrite a public package). To update an erroneous package, first remove it
# from our S3 bucket.
check_already_deployed_version_6:
  <<: *run_only_when_triggered
  <<: *skip_when_unwanted_on_6
  stage: check_deploy
  image: 486234852809.dkr.ecr.us-east-1.amazonaws.com/ci/datadog-agent-builders/deploy:$DATADOG_AGENT_BUILDERS
  before_script:
    - ls $OMNIBUS_PACKAGE_DIR
  tags: [ "runner:main", "size:large" ]
  script:
    - cd $OMNIBUS_PACKAGE_DIR && /deploy_scripts/fail_deb_is_pkg_already_exists.sh datadog-agent_6*_amd64.deb
    - cd $OMNIBUS_PACKAGE_DIR && /deploy_scripts/fail_deb_is_pkg_already_exists.sh datadog-agent_6*_arm64.deb

check_already_deployed_version_7:
  <<: *run_only_when_triggered
  <<: *skip_when_unwanted_on_7
  stage: check_deploy
  image: 486234852809.dkr.ecr.us-east-1.amazonaws.com/ci/datadog-agent-builders/deploy:$DATADOG_AGENT_BUILDERS
  before_script:
    - ls $OMNIBUS_PACKAGE_DIR
  tags: [ "runner:main", "size:large" ]
  script:
    - cd $OMNIBUS_PACKAGE_DIR && /deploy_scripts/fail_deb_is_pkg_already_exists.sh datadog-agent_7*_amd64.deb
    - cd $OMNIBUS_PACKAGE_DIR && /deploy_scripts/fail_deb_is_pkg_already_exists.sh datadog-agent_7*_arm64.deb

# If we trigger a build only pipeline we stop here.
check_if_build_only:
  <<: *run_only_when_triggered
  stage: check_deploy
  image: 486234852809.dkr.ecr.us-east-1.amazonaws.com/ci/datadog-agent-builders/deploy:$DATADOG_AGENT_BUILDERS
  before_script:
    - ls $OMNIBUS_PACKAGE_DIR
  tags: [ "runner:main", "size:large" ]
  script:
    - if [ "$DEB_RPM_BUCKET_BRANCH" == "none" ]; then echo "Stopping pipeline"; exit 1; fi

#
# deploy
#

# deploy debian packages to apt staging repo
deploy_deb-6:
  <<: *run_only_when_triggered
  <<: *skip_when_unwanted_on_6
  stage: deploy6
  image: 486234852809.dkr.ecr.us-east-1.amazonaws.com/ci/datadog-agent-builders/deploy:$DATADOG_AGENT_BUILDERS
  before_script:
    - ls $OMNIBUS_PACKAGE_DIR
  tags: [ "runner:main", "size:large" ]
  script:
    # We first check that the current version hasn't already been deployed
    # (same as the check_already_deployed_version). We do this twice to mitigate
    # races and issues with retries while failing early if there is an issue.
    - pushd $OMNIBUS_PACKAGE_DIR
    - /deploy_scripts/fail_deb_is_pkg_already_exists.sh *_6.*amd64.deb
    - popd
    - source /usr/local/rvm/scripts/rvm
    - rvm use 2.4

    - set +x # make sure we don't output the creds to the build log

    - APT_SIGNING_KEY_ID=$(aws ssm get-parameter --region us-east-1 --name ci.datadog-agent.apt_signing_key_id --with-decryption --query "Parameter.Value" --out text)
    - APT_SIGNING_PRIVATE_KEY_PART1=$(aws ssm get-parameter --region us-east-1 --name ci.datadog-agent.apt_signing_private_key_part1 --with-decryption --query "Parameter.Value" --out text)
    - APT_SIGNING_PRIVATE_KEY_PART2=$(aws ssm get-parameter --region us-east-1 --name ci.datadog-agent.apt_signing_private_key_part2 --with-decryption --query "Parameter.Value" --out text)
    - APT_SIGNING_KEY_PASSPHRASE=$(aws ssm get-parameter --region us-east-1 --name ci.datadog-agent.apt_signing_key_passphrase --with-decryption --query "Parameter.Value" --out text)

    - echo "$APT_SIGNING_KEY_ID"
    - printf -- "$APT_SIGNING_PRIVATE_KEY_PART1\n$APT_SIGNING_PRIVATE_KEY_PART2\n" | gpg --import --batch

    # Release the artifacts to the "6" component
    - echo "$APT_SIGNING_KEY_PASSPHRASE" | deb-s3 upload -c $DEB_RPM_BUCKET_BRANCH -m 6 -b $DEB_S3_BUCKET -a amd64 --sign=$APT_SIGNING_KEY_ID --gpg_options="--passphrase-fd 0 --pinentry-mode loopback --batch --digest-algo SHA512" --preserve_versions --visibility public $OMNIBUS_PACKAGE_DIR/*_6.*amd64.deb
    - echo "$APT_SIGNING_KEY_PASSPHRASE" | deb-s3 upload -c $DEB_RPM_BUCKET_BRANCH -m 6 -b $DEB_S3_BUCKET -a x86_64 --sign=$APT_SIGNING_KEY_ID --gpg_options="--passphrase-fd 0 --pinentry-mode loopback --batch --digest-algo SHA512" --preserve_versions --visibility public $OMNIBUS_PACKAGE_DIR/*_6.*amd64.deb
    - echo "$APT_SIGNING_KEY_PASSPHRASE" | deb-s3 upload -c $DEB_RPM_BUCKET_BRANCH -m 6 -b $DEB_S3_BUCKET -a arm64 --sign=$APT_SIGNING_KEY_ID --gpg_options="--passphrase-fd 0 --pinentry-mode loopback --batch --digest-algo SHA512" --preserve_versions --visibility public $OMNIBUS_PACKAGE_DIR/*_6.*arm64.deb

deploy_deb-7:
  <<: *run_only_when_triggered
  <<: *skip_when_unwanted_on_7
  stage: deploy7
  image: 486234852809.dkr.ecr.us-east-1.amazonaws.com/ci/datadog-agent-builders/deploy:$DATADOG_AGENT_BUILDERS
  before_script:
    - ls $OMNIBUS_PACKAGE_DIR
  tags: [ "runner:main", "size:large" ]
  script:
    # We first check that the current version hasn't already been deployed
    # (same as the check_already_deployed_version). We do this twice to mitigate
    # races and issues with retries while failing early if there is an issue.
    - pushd $OMNIBUS_PACKAGE_DIR
    - /deploy_scripts/fail_deb_is_pkg_already_exists.sh *_7.*amd64.deb
    - popd
    - source /usr/local/rvm/scripts/rvm
    - rvm use 2.4

    - set +x # make sure we don't output the creds to the build log

    - APT_SIGNING_KEY_ID=$(aws ssm get-parameter --region us-east-1 --name ci.datadog-agent.apt_signing_key_id --with-decryption --query "Parameter.Value" --out text)
    - APT_SIGNING_PRIVATE_KEY_PART1=$(aws ssm get-parameter --region us-east-1 --name ci.datadog-agent.apt_signing_private_key_part1 --with-decryption --query "Parameter.Value" --out text)
    - APT_SIGNING_PRIVATE_KEY_PART2=$(aws ssm get-parameter --region us-east-1 --name ci.datadog-agent.apt_signing_private_key_part2 --with-decryption --query "Parameter.Value" --out text)
    - APT_SIGNING_KEY_PASSPHRASE=$(aws ssm get-parameter --region us-east-1 --name ci.datadog-agent.apt_signing_key_passphrase --with-decryption --query "Parameter.Value" --out text)

    - echo "$APT_SIGNING_KEY_ID"
    - printf -- "$APT_SIGNING_PRIVATE_KEY_PART1\n$APT_SIGNING_PRIVATE_KEY_PART2\n" | gpg --import --batch

    # Release the artifacts to the "7" component
    - echo "$APT_SIGNING_KEY_PASSPHRASE" | deb-s3 upload -c $DEB_RPM_BUCKET_BRANCH -m 7 -b $DEB_S3_BUCKET -a amd64 --sign=$APT_SIGNING_KEY_ID --gpg_options="--passphrase-fd 0 --pinentry-mode loopback --batch --digest-algo SHA512" --preserve_versions --visibility public $OMNIBUS_PACKAGE_DIR/*_7.*amd64.deb
    - echo "$APT_SIGNING_KEY_PASSPHRASE" | deb-s3 upload -c $DEB_RPM_BUCKET_BRANCH -m 7 -b $DEB_S3_BUCKET -a x86_64 --sign=$APT_SIGNING_KEY_ID --gpg_options="--passphrase-fd 0 --pinentry-mode loopback --batch --digest-algo SHA512" --preserve_versions --visibility public $OMNIBUS_PACKAGE_DIR/*_7.*amd64.deb
    - echo "$APT_SIGNING_KEY_PASSPHRASE" | deb-s3 upload -c $DEB_RPM_BUCKET_BRANCH -m 7 -b $DEB_S3_BUCKET -a arm64 --sign=$APT_SIGNING_KEY_ID --gpg_options="--passphrase-fd 0 --pinentry-mode loopback --batch --digest-algo SHA512" --preserve_versions --visibility public $OMNIBUS_PACKAGE_DIR/*_7.*arm64.deb

# nightlies (6), deployed to bucket/master
deploy_windows_master-a6:
  stage: deploy6
  image: 486234852809.dkr.ecr.us-east-1.amazonaws.com/ci/datadog-agent-builders/deploy:$DATADOG_AGENT_BUILDERS
  before_script:
    - ls $OMNIBUS_PACKAGE_DIR
  <<: *run_only_when_triggered_on_nightly
  <<: *skip_when_unwanted_on_6
  tags: [ "runner:main", "size:large" ]
  script:
    - $S3_CP_CMD --recursive --exclude "*" --include "datadog-agent-6*.msi" $OMNIBUS_PACKAGE_DIR s3://$WINDOWS_BUILDS_S3_BUCKET/master/ --grants read=uri=http://acs.amazonaws.com/groups/global/AllUsers full=id=3a6e02b08553fd157ae3fb918945dd1eaae5a1aa818940381ef07a430cf25732

# nightlies (7 and dogstatsd), deployed to bucket/master
deploy_windows_master-a7:
  stage: deploy7
  image: 486234852809.dkr.ecr.us-east-1.amazonaws.com/ci/datadog-agent-builders/deploy:$DATADOG_AGENT_BUILDERS
  before_script:
    - ls $OMNIBUS_PACKAGE_DIR
  <<: *run_only_when_triggered_on_nightly
  <<: *skip_when_unwanted_on_7
  tags: [ "runner:main", "size:large" ]
  script:
    - $S3_CP_CMD --recursive --exclude "*" --include "datadog-agent-7*.msi" $OMNIBUS_PACKAGE_DIR s3://$WINDOWS_BUILDS_S3_BUCKET/master/ --grants read=uri=http://acs.amazonaws.com/groups/global/AllUsers full=id=3a6e02b08553fd157ae3fb918945dd1eaae5a1aa818940381ef07a430cf25732
    - $S3_CP_CMD --recursive --exclude "*" --include "datadog-dogstatsd-7*.msi" $OMNIBUS_PACKAGE_DIR s3://$WINDOWS_BUILDS_S3_BUCKET/master/ --grants read=uri=http://acs.amazonaws.com/groups/global/AllUsers full=id=3a6e02b08553fd157ae3fb918945dd1eaae5a1aa818940381ef07a430cf25732

# nightlies latest (6), deployed to bucket/master
deploy_windows_master-latest-a6:
  stage: deploy6
  image: 486234852809.dkr.ecr.us-east-1.amazonaws.com/ci/datadog-agent-builders/deploy:$DATADOG_AGENT_BUILDERS
  before_script:
    - ls $OMNIBUS_PACKAGE_DIR
  <<: *run_only_when_triggered_on_nightly
  <<: *skip_when_unwanted_on_6
  tags: [ "runner:main", "size:large" ]
  script:
    - $S3_CP_CMD $OMNIBUS_PACKAGE_DIR/datadog-agent-6*-x86_64.msi "s3://$WINDOWS_BUILDS_S3_BUCKET/master/datadog-agent-6-latest.amd64.msi" --grants read=uri=http://acs.amazonaws.com/groups/global/AllUsers full=id=3a6e02b08553fd157ae3fb918945dd1eaae5a1aa818940381ef07a430cf25732

# nightlies latest (7), deployed to bucket/master
deploy_windows_master-latest-a7:
  stage: deploy7
  image: 486234852809.dkr.ecr.us-east-1.amazonaws.com/ci/datadog-agent-builders/deploy:$DATADOG_AGENT_BUILDERS
  before_script:
    - ls $OMNIBUS_PACKAGE_DIR
  <<: *run_only_when_triggered_on_nightly
  <<: *skip_when_unwanted_on_7
  tags: [ "runner:main", "size:large" ]
  script:
    - $S3_CP_CMD $OMNIBUS_PACKAGE_DIR/datadog-agent-7*-x86_64.msi "s3://$WINDOWS_BUILDS_S3_BUCKET/master/datadog-agent-7-latest.amd64.msi" --grants read=uri=http://acs.amazonaws.com/groups/global/AllUsers full=id=3a6e02b08553fd157ae3fb918945dd1eaae5a1aa818940381ef07a430cf25732

# triggered builds (6), deployed to bucket/tagged
deploy_windows_tags-a6:
  stage: deploy6
  image: 486234852809.dkr.ecr.us-east-1.amazonaws.com/ci/datadog-agent-builders/deploy:$DATADOG_AGENT_BUILDERS
  before_script:
    - ls $OMNIBUS_PACKAGE_DIR
  <<: *run_only_when_triggered_on_tag_6
  tags: [ "runner:main", "size:large" ]
  script:
    - $S3_CP_CMD --recursive --exclude "*" --include "datadog-agent-6*.msi" $OMNIBUS_PACKAGE_DIR s3://$WINDOWS_BUILDS_S3_BUCKET/tagged/ --grants read=uri=http://acs.amazonaws.com/groups/global/AllUsers full=id=3a6e02b08553fd157ae3fb918945dd1eaae5a1aa818940381ef07a430cf25732

# triggered builds (7), deployed to bucket/tagged
deploy_windows_tags-a7:
  stage: deploy7
  image: 486234852809.dkr.ecr.us-east-1.amazonaws.com/ci/datadog-agent-builders/deploy:$DATADOG_AGENT_BUILDERS
  before_script:
    - ls $OMNIBUS_PACKAGE_DIR
  <<: *run_only_when_triggered_on_tag_7
  tags: [ "runner:main", "size:large" ]
  script:
    - $S3_CP_CMD --recursive --exclude "*" --include "datadog-agent-7*.msi" $OMNIBUS_PACKAGE_DIR s3://$WINDOWS_BUILDS_S3_BUCKET/tagged/ --grants read=uri=http://acs.amazonaws.com/groups/global/AllUsers full=id=3a6e02b08553fd157ae3fb918945dd1eaae5a1aa818940381ef07a430cf25732

# triggered builds latest (6, x64 only), deployed to bucket/tagged
deploy_windows_tags-latest-a6:
  stage: deploy6
  image: 486234852809.dkr.ecr.us-east-1.amazonaws.com/ci/datadog-agent-builders/deploy:$DATADOG_AGENT_BUILDERS
  before_script:
    - ls $OMNIBUS_PACKAGE_DIR
  <<: *run_only_when_triggered_on_tag_6
  tags: [ "runner:main", "size:large" ]
  script:
    # By default we update the "latest" artifacts on our s3 bucket so the
    # staging box can pick it up. Allow the job to skip this step if needed
    # (when building a custom beta for example).
    - if [ "WINDOWS_DO_NOT_UPDATE_LATEST" != "true" ]; then $S3_CP_CMD $OMNIBUS_PACKAGE_DIR/datadog-agent-6*-x86_64.msi s3://$WINDOWS_BUILDS_S3_BUCKET/tagged/datadog-agent-6-latest.amd64.msi --grants read=uri=http://acs.amazonaws.com/groups/global/AllUsers full=id=3a6e02b08553fd157ae3fb918945dd1eaae5a1aa818940381ef07a430cf25732; fi

# triggered builds latest (7, x64 only), deployed to bucket/tagged
deploy_windows_tags-latest-a7:
  stage: deploy7
  image: 486234852809.dkr.ecr.us-east-1.amazonaws.com/ci/datadog-agent-builders/deploy:$DATADOG_AGENT_BUILDERS
  before_script:
    - ls $OMNIBUS_PACKAGE_DIR
  <<: *run_only_when_triggered_on_tag_7
  tags: [ "runner:main", "size:large" ]
  script:
    # By default we update the "latest" artifacts on our s3 bucket so the
    # staging box can pick it up. Allow the job to skip this step if needed
    # (when building a custom beta for example).
    - if [ "WINDOWS_DO_NOT_UPDATE_LATEST" != "true" ]; then $S3_CP_CMD $OMNIBUS_PACKAGE_DIR/datadog-agent-7*-x86_64.msi s3://$WINDOWS_BUILDS_S3_BUCKET/tagged/datadog-agent-7-latest.amd64.msi --grants read=uri=http://acs.amazonaws.com/groups/global/AllUsers full=id=3a6e02b08553fd157ae3fb918945dd1eaae5a1aa818940381ef07a430cf25732; fi

# deploy android packages to a public s3 bucket when tagged
deploy_android_tags:
  stage: deploy7
  image: 486234852809.dkr.ecr.us-east-1.amazonaws.com/ci/datadog-agent-builders/deploy:$DATADOG_AGENT_BUILDERS
  before_script:
    - ls $OMNIBUS_PACKAGE_DIR
  <<: *run_only_when_triggered_on_tag_7
  tags: [ "runner:main", "size:large" ]
  script:
    - $S3_CP_CMD --recursive --exclude "*" --include "*.apk" $OMNIBUS_PACKAGE_DIR s3://$ANDROID_BUILDS_S3_BUCKET/tagged/ --grants read=uri=http://acs.amazonaws.com/groups/global/AllUsers full=id=3a6e02b08553fd157ae3fb918945dd1eaae5a1aa818940381ef07a430cf25732

# deploy rpm packages to yum staging repo
deploy_rpm-6:
  <<: *run_only_when_triggered
  <<: *skip_when_unwanted_on_6
  stage: deploy6
  image: 486234852809.dkr.ecr.us-east-1.amazonaws.com/ci/datadog-agent-builders/deploy:$DATADOG_AGENT_BUILDERS
  before_script:
    - ls $OMNIBUS_PACKAGE_DIR
  tags: [ "runner:main", "size:large" ]
  script:
    - source /usr/local/rvm/scripts/rvm
    - rvm use 2.4
    - mkdir -p ./rpmrepo/6/x86_64/
    - mkdir -p ./rpmrepo/6/aarch64/
    - aws s3 sync --only-show-errors s3://$RPM_S3_BUCKET/$DEB_RPM_BUCKET_BRANCH/6/ ./rpmrepo/6/

    # add RPMs to new "6" branch
    - cp $OMNIBUS_PACKAGE_DIR/*-6.*x86_64.rpm ./rpmrepo/6/x86_64/
    - cp $OMNIBUS_PACKAGE_DIR/*-6.*aarch64.rpm ./rpmrepo/6/aarch64/
    - createrepo --update -v --checksum sha ./rpmrepo/6/x86_64
    - createrepo --update -v --checksum sha ./rpmrepo/6/aarch64

    # sync to S3
    - aws s3 sync --only-show-errors ./rpmrepo/6/ s3://$RPM_S3_BUCKET/$DEB_RPM_BUCKET_BRANCH/6/ --grants read=uri=http://acs.amazonaws.com/groups/global/AllUsers full=id=3a6e02b08553fd157ae3fb918945dd1eaae5a1aa818940381ef07a430cf25732

deploy_rpm-7:
  <<: *run_only_when_triggered
  <<: *skip_when_unwanted_on_7
  stage: deploy7
  image: 486234852809.dkr.ecr.us-east-1.amazonaws.com/ci/datadog-agent-builders/deploy:$DATADOG_AGENT_BUILDERS
  before_script:
    - ls $OMNIBUS_PACKAGE_DIR
  tags: [ "runner:main", "size:large" ]
  script:
    - source /usr/local/rvm/scripts/rvm
    - rvm use 2.4
    - mkdir -p ./rpmrepo/7/x86_64/
    - mkdir -p ./rpmrepo/7/aarch64/
    - aws s3 sync --only-show-errors s3://$RPM_S3_BUCKET/$DEB_RPM_BUCKET_BRANCH/7/ ./rpmrepo/7/

    # add RPMs to new "7" branch
    - cp $OMNIBUS_PACKAGE_DIR/*-7.*x86_64.rpm ./rpmrepo/7/x86_64/
    - cp $OMNIBUS_PACKAGE_DIR/*-7.*aarch64.rpm ./rpmrepo/7/aarch64/
    - createrepo --update -v --checksum sha ./rpmrepo/7/x86_64
    - createrepo --update -v --checksum sha ./rpmrepo/7/aarch64

    # sync to S3
    - aws s3 sync --only-show-errors ./rpmrepo/7/ s3://$RPM_S3_BUCKET/$DEB_RPM_BUCKET_BRANCH/7/ --grants read=uri=http://acs.amazonaws.com/groups/global/AllUsers full=id=3a6e02b08553fd157ae3fb918945dd1eaae5a1aa818940381ef07a430cf25732

# deploy suse rpm packages to yum staging repo
# NOTE: no SuSE ARM builds currently.
deploy_suse_rpm-6:
  <<: *run_only_when_triggered
  <<: *skip_when_unwanted_on_6
  stage: deploy6
  image: 486234852809.dkr.ecr.us-east-1.amazonaws.com/ci/datadog-agent-builders/deploy:$DATADOG_AGENT_BUILDERS
  before_script:
    - ls $OMNIBUS_PACKAGE_DIR_SUSE
  tags: [ "runner:main", "size:large" ]
  script:
    - source /usr/local/rvm/scripts/rvm
    - rvm use 2.4
    - mkdir -p ./rpmrepo/6/x86_64/
    - aws s3 sync --only-show-errors s3://$RPM_S3_BUCKET/suse/$DEB_RPM_BUCKET_BRANCH/6/ ./rpmrepo/6/

    # add RPMs to new "6" branch
    - cp $OMNIBUS_PACKAGE_DIR_SUSE/*-6.*x86_64.rpm ./rpmrepo/6/x86_64/
    - createrepo --update -v --checksum sha ./rpmrepo/6/x86_64

    # sync to S3
    - aws s3 sync --only-show-errors ./rpmrepo/6/ s3://$RPM_S3_BUCKET/suse/$DEB_RPM_BUCKET_BRANCH/6/ --grants read=uri=http://acs.amazonaws.com/groups/global/AllUsers full=id=3a6e02b08553fd157ae3fb918945dd1eaae5a1aa818940381ef07a430cf25732

deploy_suse_rpm-7:
  <<: *run_only_when_triggered
  <<: *skip_when_unwanted_on_7
  stage: deploy7
  image: 486234852809.dkr.ecr.us-east-1.amazonaws.com/ci/datadog-agent-builders/deploy:$DATADOG_AGENT_BUILDERS
  before_script:
    - ls $OMNIBUS_PACKAGE_DIR_SUSE
  tags: [ "runner:main", "size:large" ]
  script:
    - source /usr/local/rvm/scripts/rvm
    - rvm use 2.4
    - mkdir -p ./rpmrepo/7/x86_64/
    - aws s3 sync --only-show-errors s3://$RPM_S3_BUCKET/suse/$DEB_RPM_BUCKET_BRANCH/7/ ./rpmrepo/7/

    # add RPMs to new "7" branch
    - cp $OMNIBUS_PACKAGE_DIR_SUSE/*-7.*x86_64.rpm ./rpmrepo/7/x86_64/
    - createrepo --update -v --checksum sha ./rpmrepo/7/x86_64

    # sync to S3
    - aws s3 sync --only-show-errors ./rpmrepo/7/ s3://$RPM_S3_BUCKET/suse/$DEB_RPM_BUCKET_BRANCH/7/ --grants read=uri=http://acs.amazonaws.com/groups/global/AllUsers full=id=3a6e02b08553fd157ae3fb918945dd1eaae5a1aa818940381ef07a430cf25732

# deploy dsd binary to staging bucket
deploy_dsd:
  <<: *run_only_when_triggered
  <<: *skip_when_unwanted_on_7
  stage: deploy7
  image: 486234852809.dkr.ecr.us-east-1.amazonaws.com/ci/datadog-agent-builders/deploy:$DATADOG_AGENT_BUILDERS
  before_script:
    - ls $OMNIBUS_PACKAGE_DIR
  tags: [ "runner:main", "size:large" ]
  script:
    - $S3_CP_CMD $S3_ARTIFACTS_URI/dogstatsd/dogstatsd ./dogstatsd
    - export PACKAGE_VERSION=$(inv agent.version --url-safe --major-version 7)
    - aws s3 cp --region us-east-1 ./dogstatsd $S3_DSD6_URI/linux/dogstatsd-$PACKAGE_VERSION --grants read=uri=http://acs.amazonaws.com/groups/global/AllUsers full=id=3a6e02b08553fd157ae3fb918945dd1eaae5a1aa818940381ef07a430cf25732

# deploy puppy binary to staging bucket
deploy_puppy:
  <<: *run_only_when_triggered
  <<: *skip_when_unwanted_on_7
  stage: deploy7
  image: 486234852809.dkr.ecr.us-east-1.amazonaws.com/ci/datadog-agent-builders/deploy:$DATADOG_AGENT_BUILDERS
  before_script:
    - ls $OMNIBUS_PACKAGE_DIR
  tags: [ "runner:main", "size:large" ]
  script:
    - $S3_CP_CMD $S3_ARTIFACTS_URI/puppy/agent ./agent
    - export PACKAGE_VERSION=$(inv agent.version --url-safe --major-version 7)
    - aws s3 cp --region us-east-1 ./agent $S3_DSD6_URI/linux/puppy/agent-$PACKAGE_VERSION --grants read=uri=http://acs.amazonaws.com/groups/global/AllUsers full=id=3a6e02b08553fd157ae3fb918945dd1eaae5a1aa818940381ef07a430cf25732

# deploy agent windows zip to the staging bucket, currently used for cloudfoundry bosh
deploy_datadog_agent_windows_zip:
  <<: *run_only_when_triggered_on_tag_7
  stage: deploy7
  needs: [ "windows_msi_x64-a7"]
  image: 486234852809.dkr.ecr.us-east-1.amazonaws.com/ci/datadog-agent-builders/deploy:$DATADOG_AGENT_BUILDERS
  before_script:
    - ls $OMNIBUS_PACKAGE_DIR
  tags: [ "runner:main", "size:large" ]
  script:
    - $S3_CP_CMD --recursive --exclude "*" --include "datadog-agent-7.*.zip" $OMNIBUS_PACKAGE_DIR $S3_DSD6_URI/windows/agent7/bosh/ --grants read=uri=http://acs.amazonaws.com/groups/global/AllUsers full=id=3a6e02b08553fd157ae3fb918945dd1eaae5a1aa818940381ef07a430cf25732

# deploy datadog agent windows binaries to staging bucket. Currently used for cloudfoundry builpack
deploy_datadog_agent_windows_binaries_zip:
  <<: *run_only_when_triggered_on_tag_7
  stage: deploy7
  needs: [ "windows_zip_agent_binaries_x64-a7"]
  image: 486234852809.dkr.ecr.us-east-1.amazonaws.com/ci/datadog-agent-builders/deploy:$DATADOG_AGENT_BUILDERS
  before_script:
    - ls $OMNIBUS_PACKAGE_DIR
  tags: [ "runner:main", "size:large" ]
  script:
    - $S3_CP_CMD --recursive --exclude "*" --include "agent-binaries-7.*.zip" $OMNIBUS_PACKAGE_DIR $S3_DSD6_URI/windows/agent7/buildpack/ --grants read=uri=http://acs.amazonaws.com/groups/global/AllUsers full=id=3a6e02b08553fd157ae3fb918945dd1eaae5a1aa818940381ef07a430cf25732

# deploy process agent and system-probe to staging bucket
deploy_process_and_sysprobe:
  stage: internal_deploy
  when: manual
  image: 486234852809.dkr.ecr.us-east-1.amazonaws.com/ci/datadog-agent-builders/deploy:$DATADOG_AGENT_BUILDERS
  before_script:
    - cd $OMNIBUS_PACKAGE_DIR
    - ls
  tags: [ "runner:main", "size:large" ]
  script:
    # The shell expansion `datadog-agent_*_amd64.deb` might return multiple
    # entries, so we sort them and get the first one.
    - dpkg -x $(ls -1 datadog-agent_*_amd64.deb | sort -V | head -n 1) ./out
    # Use tag or shortened branch with short commit hash to identify the binary
    - export SHORT_REF=$(echo $CI_COMMIT_REF_NAME | cut -d'/' -f2- | cut -c -10 | sed -E 's/[^[:alnum:]]+/-/g')
    - export NAME="${CI_COMMIT_TAG:-$SHORT_REF}-${CI_COMMIT_SHA:0:7}"
    - echo "Uploading with name=$NAME"
    - $S3_CP_CMD ./out/opt/datadog-agent/embedded/bin/process-agent s3://$PROCESS_S3_BUCKET/process-agent-amd64-$NAME --grants read=uri=http://acs.amazonaws.com/groups/global/AllUsers full=id=612548d92af7fa77f7ad7bcab230494f7310438ac6332e904a8fb2e6daa5cb23
    - $S3_CP_CMD ./out/opt/datadog-agent/embedded/bin/system-probe s3://$PROCESS_S3_BUCKET/system-probe-amd64-$NAME --grants read=uri=http://acs.amazonaws.com/groups/global/AllUsers full=id=612548d92af7fa77f7ad7bcab230494f7310438ac6332e904a8fb2e6daa5cb23

#
# Docker releases
#

tag_release_6:
  <<: *docker_tag_job_definition
  <<: *run_only_when_triggered_on_tag_6
  stage: deploy6
  when: manual
  script:
    - VERSION=$(inv -e agent.version --major-version 6)
    # Platform-specific agent images
    - inv -e docker.publish-bulk --signed-push --platform linux/amd64 --platform linux/arm64 --src-template ${SRC_AGENT}:${SRC_TAG}-6-ARCH      --dst-template datadog/agent-ARCH:${VERSION}
    - inv -e docker.publish-bulk --signed-push --platform linux/amd64 --platform linux/arm64 --src-template ${SRC_AGENT}:${SRC_TAG}-6-jmx-ARCH  --dst-template datadog/agent-ARCH:${VERSION}-jmx
    # Manifests
    - inv -e docker.publish-manifest --signed-push --name datadog/agent --tag ${VERSION} --image datadog/agent-amd64:${VERSION},linux/amd64 --image datadog/agent-arm64:${VERSION},linux/arm64
    - inv -e docker.publish-manifest --signed-push --name datadog/agent --tag ${VERSION}-jmx  --image datadog/agent-amd64:${VERSION}-jmx,linux/amd64 --image datadog/agent-arm64:${VERSION}-jmx,linux/arm64

latest_release_6:
  <<: *docker_tag_job_definition
  <<: *run_only_when_triggered_on_tag_6
  stage: deploy6
  when: manual
  script:
    - VERSION=$(inv -e agent.version --major-version 6)
    - inv -e docker.publish-manifest --signed-push --name datadog/agent --tag latest-py2 --image datadog/agent-amd64:${VERSION},linux/amd64 --image datadog/agent-arm64:${VERSION},linux/arm64
    - inv -e docker.publish-manifest --signed-push --name datadog/agent --tag latest-py2-jmx --image datadog/agent-amd64:${VERSION}-jmx,linux/amd64 --image datadog/agent-arm64:${VERSION}-jmx,linux/arm64
    - inv -e docker.publish-manifest --signed-push --name datadog/agent --tag 6 --image datadog/agent-amd64:${VERSION},linux/amd64 --image datadog/agent-arm64:${VERSION},linux/arm64
    - inv -e docker.publish-manifest --signed-push --name datadog/agent --tag 6-jmx --image datadog/agent-amd64:${VERSION}-jmx,linux/amd64 --image datadog/agent-arm64:${VERSION}-jmx,linux/arm64

tag_release_7_linux:
  <<: *docker_tag_job_definition
  <<: *run_only_when_triggered_on_tag_7
  stage: deploy7
  when: manual
  script:
    - VERSION=$(inv -e agent.version --major-version 7)
    - inv -e docker.publish-bulk --signed-push --platform linux/amd64 --platform linux/arm64 --src-template ${SRC_AGENT}:${SRC_TAG}-7-ARCH      --dst-template datadog/agent-ARCH:${VERSION}
    - inv -e docker.publish-bulk --signed-push --platform linux/amd64 --platform linux/arm64 --src-template ${SRC_AGENT}:${SRC_TAG}-7-jmx-ARCH  --dst-template datadog/agent-ARCH:${VERSION}-jmx
    - inv -e docker.publish --signed-push ${SRC_DSD}:${SRC_TAG}-amd64 datadog/dogstatsd:${VERSION}

tag_release_7_windows:
  <<: *run_only_when_triggered_on_tag_7
  stage: deploy7
  when: manual
  extends: .docker_tag_windows_job_definition
  variables:
    VARIANT: 1909
  tags: ["runner:windows-docker", "windowsversion:1909"]
  needs:
    - fail_on_non_triggered_tag
    - docker_build_agent7_windows1809
    - docker_build_agent7_windows1809_jmx
    - docker_build_agent7_windows1909
    - docker_build_agent7_windows1909_jmx
  script:
    - |
      @"
      `$VERSION = inv -e agent.version --major-version 7
      inv -e docker.publish-bulk --signed-push --platform windows/amd64 --src-template ${SRC_AGENT}:${SRC_TAG}-7-win1809-ARCH --dst-template datadog/agent-ARCH:`${VERSION}-win1809
      inv -e docker.publish-bulk --signed-push --platform windows/amd64 --src-template ${SRC_AGENT}:${SRC_TAG}-7-jmx-win1809-ARCH --dst-template datadog/agent-ARCH:`${VERSION}-jmx-win1809
      inv -e docker.publish-bulk --signed-push --platform windows/amd64 --src-template ${SRC_AGENT}:${SRC_TAG}-7-win1909-ARCH --dst-template datadog/agent-ARCH:`${VERSION}-win1909
      inv -e docker.publish-bulk --signed-push --platform windows/amd64 --src-template ${SRC_AGENT}:${SRC_TAG}-7-jmx-win1909-ARCH --dst-template datadog/agent-ARCH:`${VERSION}-jmx-win1909
      "@ | Add-Content ci-scripts/docker-publish.ps1

tag_release_7_manifests:
  <<: *docker_tag_job_definition
  <<: *run_only_when_triggered_on_tag_7
  stage: deploy7-manifests
  needs:
    - tag_release_7_linux
    - tag_release_7_windows
  script:
    - VERSION=$(inv -e agent.version --major-version 7)
    - inv -e docker.publish-manifest --signed-push --name datadog/agent --tag ${VERSION}
      --image datadog/agent-amd64:${VERSION},linux/amd64
      --image datadog/agent-amd64:${VERSION}-win1809,windows/amd64
      --image datadog/agent-amd64:${VERSION}-win1909,windows/amd64
      --image datadog/agent-arm64:${VERSION},linux/arm64
    - inv -e docker.publish-manifest --signed-push --name datadog/agent --tag ${VERSION}-jmx
      --image datadog/agent-amd64:${VERSION}-jmx,linux/amd64
      --image datadog/agent-amd64:${VERSION}-jmx-win1809,windows/amd64
      --image datadog/agent-amd64:${VERSION}-jmx-win1909,windows/amd64
      --image datadog/agent-arm64:${VERSION}-jmx,linux/arm64

latest_release_7:
  <<: *docker_tag_job_definition
  <<: *run_only_when_triggered_on_tag_7
  stage: deploy7
  when: manual
  script:
    - VERSION=$(inv -e agent.version --major-version 7)
    # Dogstatsd
    - inv -e docker.publish --signed-push ${SRC_DSD}:${SRC_TAG}-amd64 datadog/dogstatsd:latest
    - inv -e docker.publish --signed-push ${SRC_DSD}:${SRC_TAG}-amd64 datadog/dogstatsd:7
    # Manifests
    - inv -e docker.publish-manifest --signed-push --name datadog/agent --tag latest
      --image datadog/agent-amd64:${VERSION},linux/amd64
      --image datadog/agent-amd64:${VERSION}-win1809,windows/amd64
      --image datadog/agent-amd64:${VERSION}-win1909,windows/amd64
      --image datadog/agent-arm64:${VERSION},linux/arm64
    - inv -e docker.publish-manifest --signed-push --name datadog/agent --tag latest-jmx
      --image datadog/agent-amd64:${VERSION}-jmx,linux/amd64
      --image datadog/agent-amd64:${VERSION}-jmx-win1809,windows/amd64
      --image datadog/agent-amd64:${VERSION}-jmx-win1909,windows/amd64
      --image datadog/agent-arm64:${VERSION}-jmx,linux/arm64
    - inv -e docker.publish-manifest --signed-push --name datadog/agent --tag 7
      --image datadog/agent-amd64:${VERSION},linux/amd64
      --image datadog/agent-amd64:${VERSION}-win1809,windows/amd64
      --image datadog/agent-amd64:${VERSION}-win1909,windows/amd64
      --image datadog/agent-arm64:${VERSION},linux/arm64
    - inv -e docker.publish-manifest --signed-push --name datadog/agent --tag 7-jmx
      --image datadog/agent-amd64:${VERSION}-jmx,linux/amd64
      --image datadog/agent-amd64:${VERSION}-jmx-win1809,windows/amd64
      --image datadog/agent-amd64:${VERSION}-jmx-win1909,windows/amd64
      --image datadog/agent-arm64:${VERSION}-jmx,linux/arm64

#
# Use these steps to revert the latest tags to a previous release
# while maintaining content trust signatures
# - remove the leading dot from the name
# - set the RELEASE envvar
# - in the gitlab pipeline view, trigger the step (in the first column)
#

.latest_revert_to_previous_release_6:
  <<: *docker_tag_job_definition
  stage: source_test
  when: manual
  variables:
    <<: *docker_hub_variables
    RELEASE: ""  # tag name of the non-jmx version, for example "6.9.0"
  script:
    - if [[ -z "$RELEASE" ]]; then echo "Need release version to revert to"; exit 1; fi
    - inv -e docker.publish-manifest --signed-push --name datadog/agent --tag latest-py2 --image datadog/agent-amd64:${RELEASE},linux/amd64 --image datadog/agent-arm64:${RELEASE},linux/arm64
    - inv -e docker.publish-manifest --signed-push --name datadog/agent --tag latest-py2-jmx --image datadog/agent-amd64:${RELEASE}-jmx,linux/amd64 --image datadog/agent-arm64:${RELEASE}-jmx,linux/arm64

.latest_revert_to_previous_release_7:
  <<: *docker_tag_job_definition
  stage: source_test
  when: manual
  variables:
    <<: *docker_hub_variables
    RELEASE: ""  # tag name of the non-jmx version, for example "6.9.0"
  script:
    - if [[ -z "$RELEASE" ]]; then echo "Need release version to revert to"; exit 1; fi
    - inv -e docker.publish-manifest --signed-push --name datadog/agent --tag latest --image datadog/agent-amd64:${RELEASE},linux/amd64 --image datadog/agent-arm64:${RELEASE},linux/arm64
    - inv -e docker.publish-manifest --signed-push --name datadog/agent --tag latest-jmx --image datadog/agent-amd64:${RELEASE}-jmx,linux/amd64 --image datadog/agent-arm64:${RELEASE}-jmx,linux/arm64
    - inv -e docker.publish --signed-pull --signed-push datadog/dogstatsd:${RELEASE} datadog/dogstatsd:latest

#
# Use this step to delete a tag of a given image
# We call the Docker Hub API because docker cli doesn't support deleting tags
# - remove the leading dot from the name
# - set the IMAGE and TAG envvars
# - in the gitlab pipeline view, trigger the step (in the first column)
#
.delete_docker_tag:
  tags: [ "runner:docker", "size:large" ]
  image: 486234852809.dkr.ecr.us-east-1.amazonaws.com/docker-notary:0.6.1
  before_script:
    - DOCKER_REGISTRY_LOGIN=$(aws ssm get-parameter --region us-east-1 --name ci.datadog-agent.$DOCKER_REGISTRY_LOGIN_SSM_KEY --with-decryption --query "Parameter.Value" --out text)
    - PASS=$(aws ssm get-parameter --region us-east-1 --name ci.datadog-agent.$DOCKER_REGISTRY_PWD_SSM_KEY --with-decryption --query "Parameter.Value" --out text)
    - pip install -r requirements.txt
    - |
      export DOCKER_TOKEN=`curl -s -H "Content-Type: application/json" -X POST -d '{"username": "'$DOCKER_REGISTRY_LOGIN'", "password": "'$PASS'"}' https://hub.docker.com/v2/users/login/ | python -c 'import sys, json; print(json.load(sys.stdin)["token"].strip())'`
  dependencies: [] # Don't download Gitlab artefacts
  stage: source_test
  when: manual
  variables:
    <<: *docker_hub_variables
    IMAGE: ""  # image name, for example "agent"
    TAG: ""  # tag name, for example "6.9.0"
    ORGANIZATION: "datadog"
  script:
    - if [[ -z "$IMAGE" ]]; then echo "Need an image"; exit 1; fi
    - if [[ -z "$TAG" ]]; then echo "Need a tag to delete"; exit 1; fi
    - inv -e docker.delete ${ORGANIZATION} ${IMAGE} ${TAG} ${DOCKER_TOKEN} &>/dev/null

#
# Cloudfront cache invalidation:
# Duplicated in 2 jobs: one that runs "on success" of the previous stage, and one that runs "on failure" of previous stages.
# Compared to having 1 single job that runs "always", this setup guarantees that if earlier stages first failed and were
# then retried successfully, the cloudfront invalidation will also run after the successful retry.
#
.deploy_cloudfront_invalidate: &deploy_cloudfront_invalidate
  <<: *run_only_when_triggered
  stage: deploy_invalidate
  image: 486234852809.dkr.ecr.us-east-1.amazonaws.com/ci/datadog-agent-builders/deploy:$DATADOG_AGENT_BUILDERS
  before_script:
    - ls $OMNIBUS_PACKAGE_DIR
  tags: [ "runner:main", "size:large" ]
  script:
    - cd /deploy_scripts/cloudfront-invalidation
    - "REPO=apt PATTERN_SUBSTRING=/$DEB_RPM_BUCKET_BRANCH/ ./invalidate.sh"
    - "REPO=yum PATTERN_SUBSTRING=/$DEB_RPM_BUCKET_BRANCH/ ./invalidate.sh"

deploy_cloudfront_invalidate_on_success:
  <<: *deploy_cloudfront_invalidate
  when: on_success

deploy_cloudfront_invalidate_on_failure:
  <<: *deploy_cloudfront_invalidate
  when: on_failure

#
# end to end
#

.pupernetes_template: &pupernetes_template
  stage: e2e
  image: 486234852809.dkr.ecr.us-east-1.amazonaws.com/ci/datadog-agent-builders/deploy:$DATADOG_AGENT_BUILDERS
  tags: [ "runner:main", "size:large" ]
  before_script:
  - cd $SRC_PATH
  - pip install --upgrade --ignore-installed pip setuptools
  - pip install -r requirements.txt
  script:
  - inv -e e2e-tests --image=datadog/agent-dev:${CI_COMMIT_REF_SLUG}-py2
  - inv -e e2e-tests --image=datadog/agent-dev:${CI_COMMIT_REF_SLUG}-py3

pupernetes-dev:
  <<: *pupernetes_template
  when: manual
  except:
    - master
    - tags

pupernetes-master:
  <<: *pupernetes_template
  only:
    - master
  script:
  - inv -e e2e-tests --image=datadog/agent-dev:master-py2
  - inv -e e2e-tests --image=datadog/agent-dev:master-py3

pupernetes-tags-6:
  <<: *pupernetes_template
  <<: *run_only_when_triggered_on_tag_6
  when: manual
  script:
  - VERSION=$(inv -e agent.version --major-version 6)
  - inv -e e2e-tests --image=datadog/agent:${VERSION}

pupernetes-tags-7:
  <<: *pupernetes_template
  <<: *run_only_when_triggered_on_tag_7
  when: manual
  script:
  - VERSION=$(inv -e agent.version --major-version 7)
  - inv -e e2e-tests --image=datadog/agent:${VERSION}

notify-on-failure:
  extends: .slack-notifier.on-failure
  only:
    - master
    - triggers
  script: |
    BUILD_URL="$CI_PROJECT_URL/pipelines/$CI_PIPELINE_ID"
    COMMIT_URL="$CI_PROJECT_URL/commit/$CI_COMMIT_SHA"

    COMMIT_AUTHOR=$(git show -s --format="%an" HEAD)

    MESSAGE_TEXT=":host-red: $CI_PROJECT_NAME: Pipeline <$BUILD_URL|$CI_PIPELINE_ID> for $CI_COMMIT_REF_NAME failed.
    $CI_COMMIT_TITLE (<$COMMIT_URL|$CI_COMMIT_SHORT_SHA>) by $COMMIT_AUTHOR"
    postmessage "#datadog-agent-pipelines" "$MESSAGE_TEXT"<|MERGE_RESOLUTION|>--- conflicted
+++ resolved
@@ -243,11 +243,7 @@
     ARCH: "x64"
 
 run_tests_windows-x86:
-<<<<<<< HEAD
-  # <<: *run_when_triggered_on_nightly_or_master
-=======
   <<: *skip_when_triggered
->>>>>>> c4105496
   # temporarily allow failure for tests
   extends: .run_tests_windows_base
   allow_failure: true
@@ -1230,11 +1226,7 @@
   before_script:
     - set RELEASE_VERSION $RELEASE_VERSION_7
   <<: *skip_when_unwanted_on_7
-<<<<<<< HEAD
-  #<<: *run_when_triggered_on_nightly_or_master
-=======
   <<: *skip_when_triggered
->>>>>>> c4105496
 
 windows_msi_x64-a6:
   extends: .windows_main_agent_base
@@ -1256,11 +1248,7 @@
   before_script:
     - set RELEASE_VERSION $RELEASE_VERSION_6
   <<: *skip_when_unwanted_on_6
-<<<<<<< HEAD
-  #<<: *run_when_triggered_on_nightly_or_master
-=======
   <<: *skip_when_triggered
->>>>>>> c4105496
 
 .windows_puppy_agent_base:
   extends: .windows_msi_base
